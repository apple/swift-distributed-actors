//===----------------------------------------------------------------------===//
//
// This source file is part of the Swift Distributed Actors open source project
//
// Copyright (c) 2018-2022 Apple Inc. and the Swift Distributed Actors project authors
// Licensed under Apache License v2.0
//
// See LICENSE.txt for license information
// See CONTRIBUTORS.txt for the list of Swift Distributed Actors project authors
//
// SPDX-License-Identifier: Apache-2.0
//
//===----------------------------------------------------------------------===//

import DistributedActorsConcurrencyHelpers
import DistributedActorsTestKit
import NIO
import XCTest

@testable import CoreMetrics
@testable import DistributedCluster
@testable import Metrics
@testable import SWIM

final class ActorMetricsSWIMActorPeerMetricsTests: ClusteredActorSystemsXCTestCase {
    var metrics: TestMetrics! = TestMetrics()

    override func setUp() {
        MetricsSystem.bootstrapInternal(self.metrics)
        super.setUp()
    }

    override func tearDown() async throws {
        try await super.tearDown()
        self.metrics = nil
        MetricsSystem.bootstrapInternal(NOOPMetricsHandler.instance)
    }

    override func configureLogCapture(settings: inout LogCapture.Settings) {
        settings.filterActorPaths = ["/user/swim"]
    }

    func test_swimPeer_ping_shouldRemoteMetrics() async throws {
        let originNode = await setUpNode("origin") { settings in
            settings.swim.probeInterval = .seconds(30)  // Don't let gossip interfere with the test
        }
        let targetNode = await setUpNode("target")

        originNode.cluster.join(endpoint: targetNode.cluster.endpoint)
        try assertAssociated(originNode, withExactly: targetNode.cluster.node)

        guard let origin = originNode._cluster?._swimShell else {
            throw testKit(originNode).fail("SWIM shell of [\(originNode)] should not be nil")
        }
        guard let target = targetNode._cluster?._swimShell else {
            throw testKit(targetNode).fail("SWIM shell of [\(targetNode)] should not be nil")
        }

        // SWIMActor's sendFirstRemotePing might have been triggered when the nodes
        // are associated. Reset so we get metrics just for our sendPing call.
        (try await self.metrics.getSWIMTimer(origin) { $0.pingResponseTime })?.reset()
        (try await self.metrics.getSWIMCounter(origin) { $0.messageOutboundCount })?.reset()

        let targetPeer = try SWIMActor.resolve(id: target.id._asRemote, using: originNode)

        _ = await origin.whenLocal { __secretlyKnownToBeLocal in  // TODO(distributed): rename once https://github.com/apple/swift/pull/42098 is implemented
            await __secretlyKnownToBeLocal.sendPing(
                to: targetPeer,
                payload: .none,
                pingRequestOrigin: nil,
                pingRequestSequenceNumber: nil,
                timeout: .milliseconds(200),
                sequenceNumber: 1
            )
        }

        guard let timer = try await self.metrics.getSWIMTimer(origin, { $0.pingResponseTime }) else {
            throw testKit(originNode).fail("SWIM metrics pingResponseTime should not be nil")
        }
        pinfo("Recorded \(timer): \(String(reflecting: timer.lastValue.map { Duration.nanoseconds($0).prettyDescription }))")
        timer.label.shouldEqual("origin.cluster.swim.roundTripTime.ping")
        timer.lastValue!.shouldBeGreaterThan(0)

        guard let counter = try await self.metrics.getSWIMCounter(origin, { $0.messageOutboundCount }) else {
            throw testKit(originNode).fail("SWIM metrics messageOutboundCount should not be nil")
        }
        counter.totalValue.shouldEqual(1)
    }

    // Flaky test, see https://github.com/apple/swift-distributed-actors/issues/1193
    func _test_swimPeer_pingRequest_shouldRemoteMetrics() async throws {
        let originNode = await setUpNode("origin") { settings in
            settings.swim.probeInterval = .seconds(30)  // Don't let gossip interfere with the test
        }
        let targetNode = await setUpNode("target")
        let throughNode = await setUpNode("through")

        originNode.cluster.join(endpoint: throughNode.cluster.endpoint)
        targetNode.cluster.join(endpoint: throughNode.cluster.endpoint)
        try assertAssociated(originNode, withExactly: [targetNode.cluster.node, throughNode.cluster.node])

        guard let origin = originNode._cluster?._swimShell else {
            throw testKit(originNode).fail("SWIM shell of [\(originNode)] should not be nil")
        }
        guard let target = targetNode._cluster?._swimShell else {
            throw testKit(targetNode).fail("SWIM shell of [\(targetNode)] should not be nil")
        }
        guard let through = throughNode._cluster?._swimShell else {
            throw testKit(throughNode).fail("SWIM shell of [\(throughNode)] should not be nil")
        }

        // SWIMActor's sendFirstRemotePing might have been triggered when the nodes
        // are associated. Reset so we get metrics just for our sendPingRequest call.
        (try await self.metrics.getSWIMCounter(origin) { $0.messageOutboundCount })?.reset()

        let targetPeer = try SWIMActor.resolve(id: target.id._asRemote, using: originNode)
        let throughPeer = try SWIMActor.resolve(id: through.id._asRemote, using: originNode)

        let directive = SWIM.Instance<SWIMActor, SWIMActor, SWIMActor>.SendPingRequestDirective(
            target: targetPeer,
            timeout: .seconds(1),
            requestDetails: [
                .init(peerToPingRequestThrough: throughPeer, payload: .none, sequenceNumber: 1)
            ]
        )

        _ = await origin.whenLocal { __secretlyKnownToBeLocal in  // TODO(distributed): rename once https://github.com/apple/swift/pull/42098 is implemented
            await __secretlyKnownToBeLocal.sendPingRequests(directive)
        }

        guard let timerFirst = try await self.metrics.getSWIMTimer(origin, { $0.pingRequestResponseTimeFirst }) else {
            throw testKit(originNode).fail("SWIM metrics pingRequestResponseTimeFirst should not be nil")
        }
        pinfo("Recorded \(timerFirst): \(String(reflecting: timerFirst.lastValue.map { Duration.nanoseconds($0).prettyDescription }))")
        timerFirst.label.shouldEqual("origin.cluster.swim.roundTripTime.pingRequest")
        timerFirst.lastValue!.shouldBeGreaterThan(0)

        guard let timerAll = try await self.metrics.getSWIMTimer(origin, { $0.pingRequestResponseTimeAll }) else {
            throw testKit(originNode).fail("SWIM metrics pingRequestResponseTimeAll should not be nil")
        }
        pinfo("Recorded \(timerAll): \(String(reflecting: timerAll.lastValue.map { Duration.nanoseconds($0).prettyDescription }))")
        timerAll.label.shouldEqual("origin.cluster.swim.roundTripTime.pingRequest")
        timerAll.lastValue!.shouldBeGreaterThan(0)

        guard let counter = try await self.metrics.getSWIMCounter(origin, { $0.messageOutboundCount }) else {
            throw testKit(originNode).fail("SWIM metrics messageOutboundCount should not be nil")
        }
        counter.totalValue.shouldEqual(1)
    }
}

extension TestMetrics {
    func getSWIMTimer(_ swimShell: SWIMActor, _ body: (SWIM.Metrics.ShellMetrics) -> Timer) async throws -> TestTimer? {
<<<<<<< HEAD
        let timer: Timer? = try? await swimShell.whenLocal { myself in
            guard let shell = myself.metrics?.shell else { throw ClusterSystemError(.shuttingDown("")) }
            return body(shell)
=======
        let timer = await swimShell.whenLocal { __secretlyKnownToBeLocal in  // TODO(distributed): rename once https://github.com/apple/swift/pull/42098 is implemented
            body(__secretlyKnownToBeLocal.metrics.shell)
>>>>>>> c2169dcd
        }

        guard let timer = timer else {
            return nil
        }

        return try self.expectTimer(timer)
    }

    func getSWIMCounter(_ swimShell: SWIMActor, _ body: (SWIM.Metrics.ShellMetrics) -> Counter) async throws -> TestCounter? {
<<<<<<< HEAD
        let counter: Counter? = try? await swimShell.whenLocal { myself -> Counter in
            guard let shell = myself.metrics?.shell else { throw ClusterSystemError(.shuttingDown("")) }
            return body(shell)
=======
        let counter = await swimShell.whenLocal { __secretlyKnownToBeLocal in  // TODO(distributed): rename once https://github.com/apple/swift/pull/42098 is implemented
            body(__secretlyKnownToBeLocal.metrics.shell)
>>>>>>> c2169dcd
        }

        guard let counter = counter else {
            return nil
        }

        return try self.expectCounter(counter)
    }
}<|MERGE_RESOLUTION|>--- conflicted
+++ resolved
@@ -151,14 +151,8 @@
 
 extension TestMetrics {
     func getSWIMTimer(_ swimShell: SWIMActor, _ body: (SWIM.Metrics.ShellMetrics) -> Timer) async throws -> TestTimer? {
-<<<<<<< HEAD
-        let timer: Timer? = try? await swimShell.whenLocal { myself in
-            guard let shell = myself.metrics?.shell else { throw ClusterSystemError(.shuttingDown("")) }
-            return body(shell)
-=======
-        let timer = await swimShell.whenLocal { __secretlyKnownToBeLocal in  // TODO(distributed): rename once https://github.com/apple/swift/pull/42098 is implemented
-            body(__secretlyKnownToBeLocal.metrics.shell)
->>>>>>> c2169dcd
+        let timer: Timer? = await swimShell.whenLocal { myself in
+            body(myself.metrics.shell)
         }
 
         guard let timer = timer else {
@@ -169,14 +163,8 @@
     }
 
     func getSWIMCounter(_ swimShell: SWIMActor, _ body: (SWIM.Metrics.ShellMetrics) -> Counter) async throws -> TestCounter? {
-<<<<<<< HEAD
-        let counter: Counter? = try? await swimShell.whenLocal { myself -> Counter in
-            guard let shell = myself.metrics?.shell else { throw ClusterSystemError(.shuttingDown("")) }
-            return body(shell)
-=======
-        let counter = await swimShell.whenLocal { __secretlyKnownToBeLocal in  // TODO(distributed): rename once https://github.com/apple/swift/pull/42098 is implemented
-            body(__secretlyKnownToBeLocal.metrics.shell)
->>>>>>> c2169dcd
+        let counter: Counter? = await swimShell.whenLocal { myself -> Counter in
+            body(myself.metrics.shell)
         }
 
         guard let counter = counter else {
