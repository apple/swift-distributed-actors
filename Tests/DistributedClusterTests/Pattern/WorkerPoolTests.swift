--- conflicted
+++ resolved
@@ -69,11 +69,6 @@
     }
 
     func test_workerPool_dynamic_removeDeadActors() async throws {
-<<<<<<< HEAD
-=======
-        throw XCTSkip("!!! Skipping test \(#function) !!!")  // FIXME(distributed): Pending fix for #831 to be able to terminate worker by setting it to nil
-
->>>>>>> c2169dcd
         let workerKey = DistributedReception.Key(Greeter.self, id: "request-workers")
 
         let workers = try await WorkerPool(settings: .init(selector: .dynamic(workerKey), strategy: .simpleRoundRobin), actorSystem: system)
@@ -184,13 +179,8 @@
         ]
 
         // Submit work with all workers available
-<<<<<<< HEAD
-        for i in 0 ... 2 {
+        for i in 0...2 {
             _ = try await workerPool.submit(work: "all-available-\(i)")
-=======
-        for i in 0...2 {
-            _ = try await workers.submit(work: "all-available-\(i)")
->>>>>>> c2169dcd
 
             let workerID = workerIDs[i % workerIDs.count]
             guard let probe = workerProbes[workerID] else {
@@ -205,13 +195,8 @@
         try pA.expectMessage("Greeter deinit")
 
         // The remaining workers should take over
-<<<<<<< HEAD
-        for i in 0 ... 2 {
+        for i in 0...2 {
             _ = try await workerPool.submit(work: "after-A-dead-\(i)")
-=======
-        for i in 0...2 {
-            _ = try await workers.submit(work: "after-A-dead-\(i)")
->>>>>>> c2169dcd
 
             // We cannot be certain how round-robin position gets reset after A's termination,
             // so we don't enforce index check here.
@@ -301,7 +286,7 @@
         await fulfillment(of: [finished], timeout: 3.0)
 
         // Submit work with all workers available
-        for i in 0 ... 7 {
+        for i in 0...7 {
             _ = try await workers.submit(work: "\(i)")
 
             // We are submitting more work than there are workers
