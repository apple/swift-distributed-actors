--- conflicted
+++ resolved
@@ -144,15 +144,6 @@
         ],
         path: "IntegrationTests/tests_01_cluster/it_Clustered_swim_suspension_reachability"
     ),
-<<<<<<< HEAD
-    .target(
-        name: "it_Clustered_swim_ungraceful_shutdown",
-        dependencies: [
-            "DistributedActors",
-        ],
-        path: "IntegrationTests/tests_04_cluster/it_Clustered_swim_ungraceful_shutdown"
-    ),
-=======
 //    .target(
 //        name: "it_Clustered_swim_ungraceful_shutdown",
 //        dependencies: [
@@ -160,7 +151,6 @@
 //        ],
 //        path: "IntegrationTests/tests_04_cluster/it_Clustered_swim_ungraceful_shutdown"
 //    ),
->>>>>>> 4cd45b7d
 
     // ==== ----------------------------------------------------------------------------------------------------------------
     // MARK: Performance / Benchmarks
