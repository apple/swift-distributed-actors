--- conflicted
+++ resolved
@@ -303,11 +303,7 @@
         )
     }
 
-<<<<<<< HEAD
-    func _receiveSignalAsync(
-=======
     public func _receiveSignalAsync(
->>>>>>> 41cafad9
         _ handle: @escaping @Sendable (_ActorContext<Message>, _Signal) async throws -> _Behavior<Message>
     ) -> _Behavior<Message> {
         _Behavior(
