--- conflicted
+++ resolved
@@ -200,10 +200,7 @@
     /// The name is useful for debugging cross system communication.
     ///
     /// - Faults: when configuration closure performs very illegal action, e.g. reusing a serializer identifier
-    public convenience init(
-        _ name: String,
-        configuredWith configureSettings: @Sendable (inout ClusterSystemSettings) -> Void = { _ in () }
-    ) async {
+    public convenience init(_ name: String, configuredWith configureSettings: (inout ClusterSystemSettings) -> Void = { _ in () }) async {
         var settings = ClusterSystemSettings(name: name)
         configureSettings(&settings)
 
@@ -781,17 +778,10 @@
 // ==== ----------------------------------------------------------------------------------------------------------------
 // MARK: Actor Lifecycle
 
-<<<<<<< HEAD
-internal extension ClusterSystem {
-    /// Allows creating a distributed actor with additional configuration applied during its initialization.
-    func actorWith<Act: DistributedActor>(props: _Props? = nil,
-                                          _ makeActor: () throws -> Act) rethrows -> Act
-=======
 extension ClusterSystem {
     /// Allows creating a distributed actor with additional configuration applied during its initialization.
     internal func actorWith<Act: DistributedActor>(props: _Props? = nil,
                                                    _ makeActor: () throws -> Act) rethrows -> Act
->>>>>>> 41cafad9
     {
         guard let props = props else {
             return try makeActor()
@@ -803,13 +793,8 @@
     }
 
     /// Allows creating a distributed actor with additional configuration applied during its initialization.
-<<<<<<< HEAD
-    func actorWith<Act: DistributedActor>(_ tags: (any ActorTag)...,
-                                          makeActor: () throws -> Act) rethrows -> Act
-=======
     internal func actorWith<Act: DistributedActor>(_ tags: (any ActorTag)...,
                                                    makeActor: () throws -> Act) rethrows -> Act
->>>>>>> 41cafad9
     {
         var props = _Props.forSpawn
         props.tags = .init(tags: tags)
@@ -820,13 +805,8 @@
     }
 }
 
-<<<<<<< HEAD
-public extension ClusterSystem {
-    func resolve<Act>(id address: ActorID, as actorType: Act.Type) throws -> Act?
-=======
 extension ClusterSystem {
     public func resolve<Act>(id address: ActorID, as actorType: Act.Type) throws -> Act?
->>>>>>> 41cafad9
         where Act: DistributedActor
     {
         self.log.info("RESOLVE: \(address)")
@@ -858,11 +838,7 @@
         }
     }
 
-<<<<<<< HEAD
-    func assignID<Act>(_ actorType: Act.Type) -> ClusterSystem.ActorID
-=======
     public func assignID<Act>(_ actorType: Act.Type) -> ClusterSystem.ActorID
->>>>>>> 41cafad9
         where Act: DistributedActor
     {
         let props = _Props.forSpawn // task-local read for any properties this actor should have
