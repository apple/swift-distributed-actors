# Clustering

Clustering multiple actor system instances into a single Distributed Actor System.

## Overview

In this article, we'll learn how to configure and use multiple ``ClusterSystem`` instances to form a distributed system.

## Initializing a ClusterSystem

In this section, we will discuss initializing and using a distributed cluster system.

First, import the `Distributed` module to enable the capability to declare `distributed actor` types, 
and the `DistributedActors` module which is the main module of the cluster library which contains the `ClusterSystem` types.

```swift
import Distributed
import DistributedActors
```

Next, the first thing you need to do in your clustered applications is to create a `ClusterSystem`.
You can use the default `ClusterSystem()` initializer which defaults to a `"ClusterSystem"` system name and the default `127.0.0.1:7337` host/port:

```swift
let system = await ClusterSystem() // default 127.0.0.1:7337 bound actor system
```

For more realistic uses, it is expected that you will configure your cluster system as you start it up, so here is how a typical `Main` struct of an server-side application might look like:

```swift
@main
struct Main {
    static func main() async throws {
        let system = await ClusterSystem("FirstSystem") { settings in
            settings.node.host = "127.0.0.1"
            settings.node.port = 7337
        }
        
        try await system.terminated
    }
}
```

The `try await system.terminated` will suspend the `main()` function until the cluster is shut down, by calling `shutdown()`.

Declaring a distributed actor is similar to declaring a plain `actor`. We do this by prepending the actor declaration

### Configuring TLS

TODO: documentation of TLS config

## Forming clusters

Forming a cluster is the first step towards making use of distributed clusters across multiple nodes.

Once a node joins at least one other node of an already established cluster, it will receive information about all other nodes
which participate in this cluster. This is why often it is not necessary to give all nodes the information about all other nodes in a cluster,
but only attempt to join one or a few o them. The first join "wins" and the cluster welcome the new node into the ``Cluster/Membership``.

### Joining existing nodes

In the simplest scenario we already about some existing node that we can join to form a cluster, or become part of a cluster that node already is in.

This is done using the system's ``ClusterControl`` object, like this:

```swift
system.cluster.join(node: Node(systemName: "JoiningExample", host: "127.0.0.1", port: 8228))
```

> Note: The difference between a ``Node`` and ``UniqueNode`` is that a ``Node`` is "some node on that address", while 
> an ``UniqueNode`` is a node that we have contacted and know its exact unique node identifier. Therefore, when reaching 
> out to a node we know nothing about just yet, we use the `Node` type. 

You can observe <doc:#Cluster-events> in order to see when a node has been successfully joined.

> **TODO:** Pending addition of an async/await based API to await joining the cluster successfully. [#948](https://github.com/apple/swift-distributed-actors/issues/948)

### Automatic Node Discovery

The cluster system uses [swift-service-discovery](https://github.com/apple/swift-service-discovery) to discover nearby nodes it can connect to. This discovery step is only necessary to find IPs and ports on which we are expecting other cluster actor system instances to be running, the actual joining of the nodes is performed by the cluster itself. It can negotiate, and authenticate the other peer before establishing a connection with it (see also TODO: SECURITY).

The cluster is able to use any node discovery mechanism that implements the `ServiceDiscovery` protocol that has an implementation of the `ServiceDiscovery` protocol. like for example: [tuplestream/swift-k8s-service-discovery](https://github.com/tuplestream/swift-k8s-service-discovery) which implements discovery using the kubernetes (k8s) APIs:

```swift
import ServiceDiscovery
import K8sServiceDiscovery // See: tuplestream/swift-k8s-service-discovery
import DistributedActors

ClusterSystem("Compile") { settings in
    let discovery = K8sServiceDiscovery() 
    let target = K8sObject(labelSelector: ["name": "actor-cluster"], namespace: "actor-cluster")
    
    settings.discovery = ServiceDiscoverySettings(discovery, service: target)
}
```

Similarly, you can implement the [ServiceDiscovery](https://github.com/apple/swift-service-discovery) protocol using any underlying technology you want, 
and this will then enable the cluster to locate nodes to contact and join automatically. It also benefits all other uses of service discovery in such new environment,
so we encourage publishing your implementations if you're able to!

## Cluster Events

Cluster events are events emitted by the cluster as changes happen to the lifecycle of members of the cluster.

Generally, one should not need to rely on the low-level clustering events emitted by the cluster and focus directly on <doc:Lifecycle> which expresses cluster lifecycle events in terms of emitting signals about an actor's termination. E.g. when a node an actor was known to be living on is declared as ``Cluster/MemberStatus/down`` "terminated" signals are generated for all actors watching this actor. This way, you don't usually have to think about specific nodes of a cluster, but rather focus only on the specific actor's lifecycles you care about and want to be notified about their termination.

Having that said, some actors (or other parts of your program) may be interested in the raw event stream offered by the cluster system. For example, one can implement a stability report by observing how frequently ``Cluster/ReachabilityChange`` events are emitted, or take it one level further and implement your own ``DowningStrategy`` based on observing those reachability changes.

Events emitted by the cluster, are always expressed in terms of cluster _members_ (``Cluster/Member``), which represent some concrete ``UniqueNode`` which is part of the membership. As soon as a node becomes part of the membership, even while it is only ``Cluster/MemberStatus/joining``, events about it will be emitted by the cluster.

A cluster member goes through the following phases in its lifecycle:

![A diagram showing that a node joins as joining, then becomes up, and later on down or removed. It also shows the reachable and unreachable states on the side.](cluster_lifecycle.png)

You can listen to cluster events by subscribing to their async sequence available on the cluster control object, like this:

```swift
for await event in system.cluster.events {
    switch event {
    case .snapshot(let membership):
        // handle a snapshot of the current state of the cluster, 
        // followed by any events that happen since
        break
    case .membershipChange(let change):
        // some change in the cluster membership 
        // (See Cluster Membership documentation)
        break
    case .reachabilityChange(let change):
        // some change in the reachability of cluster members,
        // e.g. a node became "unreachable"
        break
    case .leadershipChange(let change):
        // a new cluster leader has been detected
        break
    }
}
```

You can refer to the specific events in their API documentation:
- ``Cluster/Membership``
- ``Cluster/MembershipChange``
- ``Cluster/ReachabilityChange``
- ``Cluster/LeadershipChange``

Another common pattern is to store a `membership` value and `apply` all later incoming objects to it.
As you `apply` these events, a change will be emitted signalling what changed, and you can react to it,
or only observe the "current" status of the membership. This can be more precise than periodically polling the 
`system.cluster.membership` as that call only is a "snapshot" of the membership in a specific moment in time,
and may miss nodes which appear for a short moment and are already removed from the membership when you'd check the `system.cluster.membership`
the next time. 

The following pattern will reliably always give you _all_ events that happened to affect the clusters' membership, 
by applying all the incoming events one by one:

```swift
var membership = Cluster.Membership.empty

for await event in system.cluster.events {
    if case .membershipChanged(let change) = event {
        guard change.node == system.cluster.uniqueNode else {
            continue
        }
        guard change.isUp else {
            continue 
        }

        try membership.apply(event)
        system.log.info("Hooray, this node is [UP]! Event: \(event), membership: \(membership)")
        return
    }
}
```

As an alternative to the general ``Cluster/Membership/apply(event:)``, which does not return details about the changes in membership the event caused,
you can use the more specific ``Cluster/Membership/applyMembershipChange(_:)``, ``Cluster/Membership/applyLeadershipChange(_:)``, or ``Cluster/Membership/applyReachabilityChange(_:)`` in case you'd need this information.

The ``Cluster/Membership`` also offers a number of useful APIs to inspect the membership of the cluster, so familiarize yourself with its API when working with cluster membership.

> A new async/await API might be offered that automates such "await for some node to reach some state" in the future, refer to [#948](https://github.com/apple/swift-distributed-actors/issues/948) for more details.

## Cluster Leadership

TODO: document leadership and Leadership changes.

## Actor Discovery: Receptionist

Discovering actors is an important aspect of distributed programming, as it is _the_ primary way we can discover actors on other nodes,
and communicate with them.

Distributed actors are not automatically advertised in the cluster, and must opt-in into discovery by checking-in with the system's local
receptionist. This is because not all distributed actors need to necessarily be discovered by _any_ other node in the cluster. 
Some distributed actors may only be handed out after authenticating who is trying to access them (and then still, they may perform
additional authentication for specific remote calls).

> Tip: The receptionist pattern is called "receptionist", because similar to a hotel, actors need to check-in at it in
> order to let others know they are available to meet now.
 
Checking-in with the receptionist is performed by calling ``DistributedReceptionist/checkIn(_:with:)`` and passing a 
specific key; The key is useful for when the same types of actor, may want to perform different roles. For example, you may
have the same type of actor serve requests for different "teams", and use the reception keys to identify 

```swift
distributed actor Worker {
    typealias ActorSystem = ClusterSystem
    
    distributed func work() { /* ... */ }
}

extension DistributedReception.Key {
    static var workers: DistributedReception.Key<Worker> {
        "workers"
    }
}

// ------------
let worker = Worker()
// ------------

system.receptionist.checkIn(worker, with: .workers) 
```

The receptionist automatically watches checked-in actors, and removes them from the listing once they have been terminated.
Other actors which discover the actor, and want to be informed once the actor has terminated, should use the <doc:Lifecycle> APIs.

> Warning: `DistributedReception.Key`s are likely to be collapsed with ``ClusterSystem/ActorID/Metadata-swift.struct`` during the beta releases.
> See [Make use of ActorTag rather than separate keys infra for reception #950](https://github.com/apple/swift-distributed-actors/issues/950)

### Receptionist: Listings

The opposite side of using a receptionist, is actually obtaining a ``DistributedReceptionist/listing(of:file:line:)`` of actors registered with a specific key. 

```swift
for await worker in await receptionist.listing(of: .workers) {
    try await worker.work() // message or store discovered workers
    
    if enoughWorkers {
        return
    }
}
```

A typical pattern to use with listings is to create an unstructured task (using `Task { ... }`),
and store it inside an actor that will be responsible for interacting with the discovered actors.

Once that actor is deinitialized, that task should be cancelled as well, which we can do in its `deinit`, like this:

```swift
distributed actor Boss: LifecycleWatch { 
    var workers: Set<Weak<Worker>> = []
    
    var listingTask: Task<Void, Never>?
    
    func findWorkers() async {
        guard listingTask == nil else {
            actorSystem.log.info("Already looking for workers")
            return
        }

        listingTask = Task {
            for await worker in actorSystem.receptionist.listing(of: .workers) {
                workers.insert(worker)
            }
        }
    }
    
    deinit {
        listingTask?.cancel()
    }
}
```

## Customizing Remote Calls

Remote calls are at the heart of what makes distributed actors actually distributed.

A call made on a remote distributed actor reference will cross network boundaries, and therefore may fail due to 
network issues, message loss, serialization errors, or other reasons such as the recipient node crashing as it 
processes the message. Even replies to remote calls could sometimes fail being delivered, so you might need to 
design your distributed actors with idempotency (the resilience of a method being called more than once, e.g. due to a retry) in mind.

By default, to avoid "hanging" a remote caller forever on a suspended remote call as the recipient node fails to reply to it,
for example because it (or the network itself), is currently unresponsive, remote calls have a default timeout configured.
If no reply is received within this duration, the call will fail with a ``RemoteCallError/timedOut``.

You can configure the default timeout used by the cluster system during its initialization:

```swift
ClusterSystem() { settings in 
<<<<<<< HEAD
    settings.remoteCall.defaultTimeout = .seconds(5)
=======
    settings.remoteCall.defaultTimeout = .seconds(3)
}
```

You can override the default timeout for a specific remote call:

```swift
try await RemoteCall.with(timeout: .seconds(5)) {
    try await worker.work()
}
```

### Remote call errors

By default, if a remote call results in an error that is ``Codable``, the error is returned as-is. Non-``Codable`` errors are 
converted to ``GenericRemoteCallError``.

You may restrict which ``Codable`` errors get sent back to the caller through configuration:

```swift
ClusterSystem() { settings in 
    // By default, all ``Codable`` errors are allowed.
    settings.remoteCall.codableErrorAllowance = .all
}
```

```swift
ClusterSystem() { settings in 
    // Only specific types are allowed. All others are returned as ``GenericRemoteCallError``.
    settings.remoteCall.codableErrorAllowance = .custom(allowedTypes: [SomeCodableError.self, AnotherCodableError.self, ...])
}
```

```swift
ClusterSystem() { settings in 
    // All errors are returned as ``GenericRemoteCallError``.
    settings.remoteCall.codableErrorAllowance = .none
>>>>>>> 31e4247f
}
```<|MERGE_RESOLUTION|>--- conflicted
+++ resolved
@@ -286,10 +286,7 @@
 
 ```swift
 ClusterSystem() { settings in 
-<<<<<<< HEAD
     settings.remoteCall.defaultTimeout = .seconds(5)
-=======
-    settings.remoteCall.defaultTimeout = .seconds(3)
 }
 ```
 
@@ -326,6 +323,5 @@
 ClusterSystem() { settings in 
     // All errors are returned as ``GenericRemoteCallError``.
     settings.remoteCall.codableErrorAllowance = .none
->>>>>>> 31e4247f
 }
 ```