--- conflicted
+++ resolved
@@ -41,13 +41,14 @@
 /// Singleton node allocation strategies.
 public struct ClusterSingletonAllocationStrategySettings {
     private enum AllocationStrategy {
+        /// Singletons will run on the cluster leader. *All* nodes are potential candidates.
         case byLeadership
 
         /// Custom strategy, allowing end-users to develop their own strategies
         case custom(@Sendable (ClusterSingletonSettings, ClusterSystem) async -> any ClusterSingletonAllocationStrategy)
     }
 
-    private let allocationStrategy: AllocationStrategy
+    private var allocationStrategy: AllocationStrategy
 
     private init(allocationStrategy: AllocationStrategy) {
         self.allocationStrategy = allocationStrategy
@@ -65,9 +66,8 @@
     }
 }
 
-<<<<<<< HEAD
 extension ClusterSingletonAllocationStrategySettings {
-    /// The singleton instance will be hosted on an `.up` leader member of the cluster.
+    /// Singletons will run on the cluster leader. *All* nodes are potential candidates.
     public static let byLeadership: ClusterSingletonAllocationStrategySettings =
         .init(allocationStrategy: .byLeadership)
 
@@ -75,8 +75,4 @@
     public static func custom<Strategy>(_ make: @Sendable @escaping (ClusterSingletonSettings, ClusterSystem) async -> Strategy) -> ClusterSingletonAllocationStrategySettings where Strategy: ClusterSingletonAllocationStrategy {
         .init(allocationStrategy: .custom(make))
     }
-=======
-    /// Singletons will run on the cluster leader. *All* nodes are potential candidates.
-    public static let byLeadership: AllocationStrategySettings = .init(allocationStrategy: .byLeadership)
->>>>>>> 31e4247f
 }