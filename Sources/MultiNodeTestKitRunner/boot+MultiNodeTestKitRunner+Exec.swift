//===----------------------------------------------------------------------===//
//
// This source file is part of the Swift Distributed Actors open source project
//
// Copyright (c) 2022 Apple Inc. and the Swift Distributed Actors project authors
// Licensed under Apache License v2.0
//
// See LICENSE.txt for license information
// See CONTRIBUTORS.txt for the list of Swift Distributed Actors project authors
//
// SPDX-License-Identifier: Apache-2.0
//
//===----------------------------------------------------------------------===//

import ArgumentParser
import Dispatch
import DistributedCluster
import Logging
import MultiNodeTestKit
import NIOCore
import NIOPosix
import OrderedCollections

import struct Foundation.Date
import class Foundation.FileHandle
import class Foundation.ProcessInfo
import struct Foundation.URL

// ==== ----------------------------------------------------------------------------------------------------------------
// MARK: Code executing on each specific process/node

extension MultiNodeTestKitRunnerBoot {
    /// Within a dedicated process, execute the test with the specific node:
    func executeTest(
        multiNodeTest: MultiNodeTest,
        nodeName: String,
        allNodes multiNodeEndpoints: [MultiNode.Endpoint]
    ) async throws {
        var control = multiNodeTest.makeControl(nodeName)
        control._allEndpoints = convertAllNodes(allNodes: multiNodeEndpoints)
        let myNode = control._allEndpoints[nodeName]!  // !-safe, we just prepared this node collection

        var multiNodeSettings = MultiNodeTestSettings()
        multiNodeTest.configureMultiNodeTest(&multiNodeSettings)

        if let waitBeforeBootstrap = multiNodeSettings.waitBeforeBootstrap {
            await prettyWait(
                seconds: waitBeforeBootstrap.seconds,
                hint: "before starting actor system (allow e.g. attaching lldb)"
            )
        }

<<<<<<< HEAD
        var settings = ClusterSystemSettings(name: nodeName)
        settings.bindHost = myNode.host
        settings.bindPort = myNode.port

        /// Configure a nicer logger, that pretty prints metadata and also includes source location of logs
        if multiNodeSettings.installPrettyLogger {
            settings.logging.baseLogger = Logger(label: nodeName, factory: { label in
                PrettyMultiNodeLogHandler(nodeName: label, settings: multiNodeSettings.logCapture)
            })
        }
=======
        let actorSystem = await ClusterSystem(nodeName) { settings in
            settings.bindHost = myNode.host
            settings.bindPort = myNode.port

            /// Configure a nicer logger, that pretty prints metadata and also includes source location of logs
            if multiNodeSettings.installPrettyLogger {
                settings.logging.baseLogger = Logger(
                    label: nodeName,
                    factory: { label in
                        PrettyMultiNodeLogHandler(nodeName: label, settings: multiNodeSettings.logCapture)
                    }
                )
            }
>>>>>>> c2169dcd

        // we use the singleton to implement a simple Coordinator
        // TODO: if the node hosting the coordinator dies we'd potentially have some races at hand
        //       there's a few ways to solve this... but for now this is good enough.
        settings += ClusterSingletonPlugin()
        multiNodeTest.configureActorSystem(&settings)

        let actorSystem = try await multiNodeTest.startNode(settings)
        control._actorSystem = actorSystem

        let signalQueue = DispatchQueue(label: "multi.node.\(multiNodeTest.testSuiteName).\(multiNodeTest.testName).\(nodeName).SignalHandlerQueue")
        let signalSource = DispatchSource.makeSignalSource(signal: SIGINT, queue: signalQueue)
        signalSource.setEventHandler {
            signalSource.cancel()
            print("\n[multi-node] received signal, initiating shutdown which should complete after the last request finished.")

            try! actorSystem.shutdown()
        }
        signal(SIGINT, SIG_IGN)
        signalSource.resume()

        // join all the other nodes
        print("CLUSTER JOIN ============================================".yellow)
        let otherEndpoints = control._allEndpoints(except: nodeName)
        for other in otherEndpoints {
            log("Prepare cluster: join [\(nodeName)] with \(other)")
            actorSystem.cluster.join(endpoint: other)
        }

        var allNodes: Set<Cluster.Node> = [actorSystem.cluster.node]
        for other in otherEndpoints {
            let joinedOther = try await actorSystem.cluster.joined(endpoint: other, within: multiNodeSettings.initialJoinTimeout)
            guard let joinedOther else {
                fatalError("[multi-node][\(nodeName)] Failed to join \(other)!")
            }
            print("[multi-node] [\(actorSystem.cluster.node)] <= joined => \(joinedOther)")
            allNodes.insert(joinedOther.node)
        }

        let conductorSingletonSettings = ClusterSingletonSettings()
        let conductorName = "$test-conductor"
        let conductor = try await actorSystem.singleton.host(name: conductorName, settings: conductorSingletonSettings) { [allNodes, multiNodeSettings] actorSystem in
            MultiNodeTestConductor(
                name: conductorName,
                allNodes: allNodes,
                settings: multiNodeSettings,
                actorSystem: actorSystem
            )
        }
        control._conductor = conductor
        let pong = try await conductor.ping(message: "init", from: "\(actorSystem.name)")
        log("Conductor ready, pong reply: \(pong)")

        do {
            print("TEST RUN ============================================".yellow)
            try await multiNodeTest.runTest(control)
            print("TEST DONE ============================================".green)
        } catch {
            print("TEST FAILED ============================================".red)
            // we'll crash the entire process shortly, no clean shutdown here.
            throw error
        }

        try actorSystem.shutdown()
    }

    func convertAllNodes(allNodes: [MultiNode.Endpoint]) -> [String: Cluster.Endpoint] {
        let nodeList = allNodes.map { mn in
            let n = Cluster.Endpoint(systemName: mn.name, host: mn.sactHost, port: mn.sactPort)

            return (n.systemName, n)
        }
        return .init(uniqueKeysWithValues: nodeList)
    }
}<|MERGE_RESOLUTION|>--- conflicted
+++ resolved
@@ -50,32 +50,26 @@
             )
         }
 
-<<<<<<< HEAD
         var settings = ClusterSystemSettings(name: nodeName)
         settings.bindHost = myNode.host
         settings.bindPort = myNode.port
 
         /// Configure a nicer logger, that pretty prints metadata and also includes source location of logs
         if multiNodeSettings.installPrettyLogger {
-            settings.logging.baseLogger = Logger(label: nodeName, factory: { label in
-                PrettyMultiNodeLogHandler(nodeName: label, settings: multiNodeSettings.logCapture)
-            })
+            settings.logging.baseLogger = Logger(
+                label: nodeName,
+                factory: { label in
+                    PrettyMultiNodeLogHandler(nodeName: label, settings: multiNodeSettings.logCapture)
+                }
+            )
         }
-=======
-        let actorSystem = await ClusterSystem(nodeName) { settings in
-            settings.bindHost = myNode.host
-            settings.bindPort = myNode.port
 
-            /// Configure a nicer logger, that pretty prints metadata and also includes source location of logs
-            if multiNodeSettings.installPrettyLogger {
-                settings.logging.baseLogger = Logger(
-                    label: nodeName,
-                    factory: { label in
-                        PrettyMultiNodeLogHandler(nodeName: label, settings: multiNodeSettings.logCapture)
-                    }
-                )
-            }
->>>>>>> c2169dcd
+        // we use the singleton to implement a simple Coordinator
+        // TODO: if the node hosting the coordinator dies we'd potentially have some races at hand
+        //       there's a few ways to solve this... but for now this is good enough.
+        settings += ClusterSingletonPlugin()
+
+        multiNodeTest.configureActorSystem(&settings)
 
         // we use the singleton to implement a simple Coordinator
         // TODO: if the node hosting the coordinator dies we'd potentially have some races at hand
