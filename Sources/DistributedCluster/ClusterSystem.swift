//===----------------------------------------------------------------------===//
//
// This source file is part of the Swift Distributed Actors open source project
//
// Copyright (c) 2018-2022 Apple Inc. and the Swift Distributed Actors project authors
// Licensed under Apache License v2.0
//
// See LICENSE.txt for license information
// See CONTRIBUTORS.txt for the list of Swift Distributed Actors project authors
//
// SPDX-License-Identifier: Apache-2.0
//
//===----------------------------------------------------------------------===//

import Atomics
import Backtrace
import CDistributedActorsMailbox
import Dispatch
@_exported import Distributed
import DistributedActorsConcurrencyHelpers
import Foundation  // for UUID
import Logging
import NIO
import NIOPosix

/// A `ClusterSystem` is a confined space which runs and manages Actors.
///
/// Most applications need _no-more-than_ a single `ClusterSystem`.
/// Rather, the system should be configured to host the kinds of dispatchers that the application needs.
///
/// A `ClusterSystem` and all of the actors contained within remain alive until the `terminate` call is made.
public class ClusterSystem: DistributedActorSystem, @unchecked Sendable {
    public typealias InvocationDecoder = ClusterInvocationDecoder
    public typealias InvocationEncoder = ClusterInvocationEncoder
    public typealias SerializationRequirement = any Codable
    public typealias ResultHandler = ClusterInvocationResultHandler
    public typealias CallID = UUID

    public let name: String

    // initialized during startup
    internal var _deadLetters: _ActorRef<DeadLetter>!

    /// Impl note: Atomic since we are being called from outside actors here (or MAY be), thus we need to synchronize access
    /// Must be protected with `namingLock`
    internal var namingContext = ActorNamingContext()
    internal let namingLock = Lock()

    internal func withNamingContext<T>(_ block: (inout ActorNamingContext) throws -> T) rethrows -> T {
        try self.namingLock.withLock {
            try block(&self.namingContext)
        }
    }

    // This lock is used to keep actors from accessing things like `system.cluster` before the cluster actor finished initializing.
    // TODO: collapse it with the other initialization lock; the other one is not needed now I think?
    private let initLock = Lock()

    private var _associationTombstoneCleanupTask: RepeatedTask?

    private let dispatcher: InternalMessageDispatcher

    // Access MUST be protected with `namingLock`.
    private var _managedRefs: [ActorID: _ReceivesSystemMessages] = [:]
    private var _managedDistributedActors: WeakAnyDistributedActorDictionary = .init()
    private var _reservedNames: Set<ActorID> = []

    typealias WellKnownName = String
    private var _managedWellKnownDistributedActors: [WellKnownName: any DistributedActor] = [:]

    // TODO: converge into one tree
    // Note: This differs from Akka, we do full separate trees here
    private var systemProvider: _ActorRefProvider!
    private var userProvider: _ActorRefProvider!

    internal let _root: _ReceivesSystemMessages

    /// Allows inspecting settings that were used to configure this actor system.
    /// Settings are immutable and may not be changed once the system is running.
    public let settings: ClusterSystemSettings

    // initialized during startup
    private let lazyInitializationLock: ReadWriteLock

    internal var _serialization: ManagedAtomicLazyReference<Serialization>?
    public var serialization: Serialization {
        get throws {
            try self.lazyInitializationLock.withReaderLock {
                guard let serialization = _serialization else {
                    throw ClusterSystemError(.shuttingDown("System deinit'ed"))
                }
                guard let s = serialization.load() else {
                    return fatalErrorBacktrace("Serialization is not initialized! This is likely a bug, as it is initialized synchronously during system startup.")
                }

                return s
            }
        }
    }

    private let inFlightCallLock = Lock()
    private var _inFlightCalls: [CallID: CheckedContinuation<any AnyRemoteCallReply, Error>] = [:]

    // ==== ----------------------------------------------------------------------------------------------------------------
    // MARK: Receptionist

    // TODO(distributed): once all actors which use the receptionist are moved to 'distributed actor'
    //                    we can remove the actor-ref receptionist.
    private var _receptionistRef: ManagedAtomicLazyReference<Box<_ActorRef<Receptionist.Message>>>
    internal var _receptionist: SystemReceptionist {
        guard let ref = _receptionistRef.load()?.value else {
            self.initLock.lock()
            defer { initLock.unlock() }

            return self._receptionist
        }

        return SystemReceptionist(ref: ref)
    }

    private var _receptionistStore: OpLogDistributedReceptionist?
    public var receptionist: OpLogDistributedReceptionist {
        self.initLock.lock()
        defer { initLock.unlock() }

        return self._receptionistStore!
    }

    // ==== ----------------------------------------------------------------------------------------------------------------
    // MARK: Metrics

    internal let metrics: ClusterSystemMetrics

    // ==== ----------------------------------------------------------------------------------------------------------------
    // MARK: Cluster

    internal final class Box<T> {
        var value: T
        init(_ value: T) {
            self.value = value
        }
    }

    // initialized during startup
    private let _clusterStore: ManagedAtomicLazyReference<Box<ClusterShell?>>
    internal var _cluster: ClusterShell? {
        guard let box = _clusterStore.load() else {
            self.initLock.lock()
            defer { initLock.unlock() }

            return self._cluster
        }
        return box.value
    }

    private let _clusterControlStore: ManagedAtomicLazyReference<Box<ClusterControl>>
    public var cluster: ClusterControl {
        guard let box = _clusterControlStore.load() else {
            self.initLock.lock()
            defer { initLock.unlock() }

            return self.cluster  // recurse, as we hold the lock now, it MUST be initialized already
        }
        return box.value
    }

    internal let _nodeDeathWatcherStore: ManagedAtomicLazyReference<Box<NodeDeathWatcherShell.Ref?>>
    internal var _nodeDeathWatcher: NodeDeathWatcherShell.Ref? {
        guard let box = _nodeDeathWatcherStore.load() else {
            self.initLock.lock()
            defer { initLock.unlock() }

            return self._nodeDeathWatcher
        }
        return box.value
    }

    internal var _downingStrategyStore: DowningStrategyShell?
    internal var downing: DowningStrategyShell? {
        self.initLock.lock()
        defer { self.initLock.unlock() }

        return self._downingStrategyStore
    }

    // ==== ----------------------------------------------------------------------------------------------------------------
    // MARK: Logging

    /// Root logger of this actor system, as configured in `LoggingSettings`.
    public let log: Logger

    // ==== ----------------------------------------------------------------------------------------------------------------
    // MARK: Shutdown
    private var shutdownReceptacle = BlockingReceptacle<Error?>()
    internal let shutdownSemaphore = DispatchSemaphore(value: 1)

    /// Greater than 0 shutdown has been initiated / is in progress.
    private let shutdownFlag: ManagedAtomic<Int> = .init(0)
    internal var isShuttingDown: Bool {
        self.shutdownFlag.load(ordering: .sequentiallyConsistent) > 0
    }

    /// Exposes `NIO.MultiThreadedEventLoopGroup` used by this system.
    /// Try not to rely on this too much as this is an implementation detail...
    public let _eventLoopGroup: MultiThreadedEventLoopGroup

    #if SACT_TESTS_LEAKS
    static let actorSystemInitCounter: ManagedAtomic<Int> = .init(0)
    let userCellInitCounter: ManagedAtomic<Int> = .init(0)
    let userMailboxInitCounter: ManagedAtomic<Int> = .init(0)
    #endif

    /// Creates a named `ClusterSystem`.
    /// The name is useful for debugging cross system communication.
    ///
    /// - Faults: when configuration closure performs very illegal action, e.g. reusing a serializer identifier
    public convenience init(_ name: String, configuredWith configureSettings: (inout ClusterSystemSettings) -> Void = { _ in () }) async {
        var settings = ClusterSystemSettings(name: name)
        configureSettings(&settings)

        await self.init(settings: settings)
    }

    /// Creates a named `ClusterSystem`.
    /// The passed in name is going to override the setting's cluster node name.
    ///
    /// - Faults: when configuration closure performs very illegal action, e.g. reusing a serializer identifier
    public convenience init(_ name: String, settings: ClusterSystemSettings) async {
        var settings = settings
        settings.endpoint.systemName = name
        await self.init(settings: settings)
    }

    /// Creates a `ClusterSystem` using the passed in settings.
    ///
    /// - Faults: when configuration closure performs very illegal action, e.g. reusing a serializer identifier
    public init(settings: ClusterSystemSettings) async {
        var settings = settings
        self.name = settings.endpoint.systemName

        // TODO: we should not rely on NIO for futures
        let eventLoopGroup = MultiThreadedEventLoopGroup(numberOfThreads: settings.threadPoolSize)
        settings.eventLoopGroup = eventLoopGroup

        // TODO: should we share this, or have a separate ELG for IO?
        self._eventLoopGroup = eventLoopGroup

        // TODO(swift): Remove all of our own dispatchers and move to Swift Concurrency
        self.dispatcher = try! _FixedThreadPool(settings.threadPoolSize)

        // initialize top level guardians
        self._root = TheOneWhoHasNoParent(local: settings.bindNode)
        let theOne = self._root

        let initializationLock = ReadWriteLock()
        self.lazyInitializationLock = initializationLock

        if !settings.logging.customizedLogger {
            // Copy the log level that has been set on the initial logger before we replace it
            let desiredLogLevel = settings.logging._logger.logLevel
            settings.logging._logger = Logger(label: self.name)
            settings.logging._logger.logLevel = desiredLogLevel
        }

        if settings.enabled {
            settings.logging._logger[metadataKey: "cluster/node"] = "\(settings.bindNode)"
        } else {
            settings.logging._logger[metadataKey: "cluster/node"] = "\(self.name)"
        }

        self.settings = settings
        self.log = settings.logging.baseLogger
        self.metrics = ClusterSystemMetrics(settings.metrics)

        self._receptionistRef = ManagedAtomicLazyReference()
<<<<<<< HEAD
=======
        //        self._receptionistStore = ManagedAtomicLazyReference()
>>>>>>> c2169dcd
        self._serialization = ManagedAtomicLazyReference()
        self._clusterStore = ManagedAtomicLazyReference()
        self._clusterControlStore = ManagedAtomicLazyReference()
        self._nodeDeathWatcherStore = ManagedAtomicLazyReference()

        // vvv~~~~~~~~~~~~~~~~~~~ all properties initialized, self can be shared ~~~~~~~~~~~~~~~~~~~~~~~~~~~~~~~~~vvv //

        self.initLock.lock()
        defer { initLock.unlock() }

        // serialization
        let serialization = Serialization(settings: settings, system: self)
        _ = self._serialization?.storeIfNilThenLoad(serialization)

        // dead letters init
        self._deadLetters = _ActorRef(.deadLetters(.init(self.log, id: ActorID._deadLetters(on: settings.bindNode), system: self)))

        // actor providers
        let localUserProvider = LocalActorRefProvider(root: _Guardian(parent: theOne, name: "user", localNode: settings.bindNode, system: self))
        let localSystemProvider = LocalActorRefProvider(root: _Guardian(parent: theOne, name: "system", localNode: settings.bindNode, system: self))
        // TODO: want to reconcile those into one, and allow /dead as well
        var effectiveUserProvider: _ActorRefProvider = localUserProvider
        var effectiveSystemProvider: _ActorRefProvider = localSystemProvider

        if settings.enabled {
            let cluster = ClusterShell(settings: settings)
            _ = self._clusterStore.storeIfNilThenLoad(Box(cluster))
            effectiveUserProvider = RemoteActorRefProvider(settings: settings, cluster: cluster, localProvider: localUserProvider)
            effectiveSystemProvider = RemoteActorRefProvider(settings: settings, cluster: cluster, localProvider: localSystemProvider)
        }

        initializationLock.withWriterLockVoid {
            self.systemProvider = effectiveSystemProvider
            self.userProvider = effectiveUserProvider
        }

        if !settings.enabled {
            let clusterEvents = ClusterEventStream(self)
            _ = self._clusterStore.storeIfNilThenLoad(Box(nil))
            _ = self._clusterControlStore.storeIfNilThenLoad(Box(ClusterControl(settings, cluster: nil, clusterRef: self.deadLetters.adapted(), eventStream: clusterEvents)))
        }

        // node watcher MUST be prepared before receptionist (or any other actor) because it (and all actors) need it if we're running clustered
        // Node watcher MUST be started AFTER cluster and clusterEvents
        var lazyNodeDeathWatcher: LazyStart<NodeDeathWatcherShell.Message>?

        if let cluster = self._cluster {
            // try!-safe, this will spawn under /system/... which we have full control over,
            // and there /system namespace and it is known there will be no conflict for this name
            let clusterEvents = ClusterEventStream(self)
            let clusterRef = try! await cluster.start(system: self, clusterEvents: clusterEvents)  // only spawns when cluster is initialized
            _ = self._clusterControlStore.storeIfNilThenLoad(Box(ClusterControl(settings, cluster: cluster, clusterRef: clusterRef, eventStream: clusterEvents)))

            self._associationTombstoneCleanupTask = eventLoopGroup.next().scheduleRepeatedTask(
                initialDelay: settings.associationTombstoneCleanupInterval.toNIO,
                delay: settings.associationTombstoneCleanupInterval.toNIO
            ) { _ in
                clusterRef.tell(.command(.cleanUpAssociationTombstones))
            }

            lazyNodeDeathWatcher = try! self._prepareSystemActor(
                NodeDeathWatcherShell.naming,
                NodeDeathWatcherShell.behavior(clusterEvents: clusterEvents),
                props: ._wellKnown
            )
            _ = self._nodeDeathWatcherStore.storeIfNilThenLoad(Box(lazyNodeDeathWatcher!.ref))
        } else {
            _ = self._nodeDeathWatcherStore.storeIfNilThenLoad(Box(nil))
        }

        // OLD receptionist // TODO(distributed): remove when possible
        let receptionistBehavior = self.settings.receptionist.behavior(settings: self.settings)
        let lazyReceptionist = try! self._prepareSystemActor(Receptionist.naming, receptionistBehavior, props: ._wellKnown)
        _ = self._receptionistRef.storeIfNilThenLoad(Box(lazyReceptionist.ref))

        await _Props.$forSpawn.withValue(OpLogDistributedReceptionist.props) {
            let receptionist = await OpLogDistributedReceptionist(
                settings: self.settings.receptionist,
                system: self
            )
            self._receptionistStore = receptionist
        }

        // downing strategy (automatic downing)
        if settings.enabled {
            await _Props.$forSpawn.withValue(DowningStrategyShell.props) {
                if let downingStrategy = self.settings.downingStrategy.make(self.settings) {
                    self._downingStrategyStore = await DowningStrategyShell(downingStrategy, system: self)
                }
            }
        } else {
            self._downingStrategyStore = nil
        }

        #if SACT_TESTS_LEAKS
        _ = ClusterSystem.actorSystemInitCounter.loadThenWrappingIncrement(ordering: .relaxed)
        #endif

        _ = self.metrics  // force init of metrics
        // Wake up all the delayed actors. This MUST be the last thing to happen
        // in the initialization of the actor system, as we will start receiving
        // messages and all field on the system have to be initialized beforehand.
        lazyReceptionist.wakeUp()

        // lazyCluster?.wakeUp()
        lazyNodeDeathWatcher?.wakeUp()

        /// Starts plugins after the system is fully initialized
        await self.settings.plugins.startAll(self)

        if settings.enabled {
            self.log.info("ClusterSystem [\(self.name)] initialized, listening on: \(self.settings.bindNode): \(self.cluster.ref)")

            self.log.info("Setting in effect: .autoLeaderElection: \(self.settings.autoLeaderElection)")
            self.log.info("Setting in effect: .downingStrategy: \(self.settings.downingStrategy)")
            self.log.info("Setting in effect: .onDownAction: \(self.settings.onDownAction)")
        } else {
            self.log.info("ClusterSystem [\(self.name)] initialized; Cluster disabled, not listening for connections.")
        }
    }

    public convenience init() async {
        await self.init("ClusterSystem")
    }

    /// Creates a `ClusterSystem` using the passed in optional settings.
    public convenience init(settings: ClusterSystemSettings?) async {
        if let settings {
            await self.init(settings: settings)
        } else {
            await self.init()
        }
    }

    /// Parks the current thread (usually "main thread") until the system is terminated,
    /// of the optional timeout is exceeded.
    ///
    /// This call is also offered to underlying transports which may have to perform the blocking wait themselves.
    /// Please refer to your configured transports documentation, to learn about exact semantics of parking a system while using them.
    public func park(atMost parkTimeout: Duration? = nil) throws {
        let howLongParkingMsg = parkTimeout == nil ? "indefinitely" : "for \(parkTimeout!.prettyDescription)"
        self.log.info("Parking actor system \(howLongParkingMsg)...")

        if let maxParkingTime = parkTimeout {
            if let error = self.shutdownReceptacle.wait(atMost: maxParkingTime).flatMap({ $0 }) {
                throw error
            }
        } else {
            if let error = self.shutdownReceptacle.wait() {
                throw error
            }
        }
    }

    deinit {
<<<<<<< HEAD
//        self.shutdownFlag.destroy()
=======
        //        self.shutdownFlag.destroy()

>>>>>>> c2169dcd
        #if SACT_TESTS_LEAKS
        ClusterSystem.actorSystemInitCounter.loadThenWrappingDecrement(ordering: .relaxed)

        //        self.userCellInitCounter.destroy()
        //        self.userMailboxInitCounter.destroy()
        #endif
    }

    /// Object that can be awaited on until the system has completed shutting down.
    public struct Shutdown {
        private let receptacle: BlockingReceptacle<Error?>

        init(receptacle: BlockingReceptacle<Error?>) {
            self.receptacle = receptacle
        }

        @available(*, deprecated, message: "will be replaced by distributed actor / closure version")
        public func wait(atMost timeout: Duration) throws {
            if let error = self.receptacle.wait(atMost: timeout).flatMap({ $0 }) {
                throw error
            }
        }

        @available(*, deprecated, message: "will be replaced by distributed actor / closure version")
        public func wait() throws {
            if let error = self.receptacle.wait() {
                throw error
            }
        }

        /// Suspend until the system has completed its shutdown and is terminated.
        public func wait() async throws {
            // TODO: implement without blocking the internal task;
            try await Task.detached {
                if let error = self.receptacle.wait() {
                    throw error
                }
            }.value
        }
    }

    /// Suspends until the ``ClusterSystem`` is terminated by a call to ``shutdown()``.
    public var terminated: Void {
        get async throws {
            try await Shutdown(receptacle: self.shutdownReceptacle).wait()
        }
    }

    /// Returns `true` if the system was already successfully terminated (i.e. awaiting ``terminated`` would resume immediately).
    public var isTerminated: Bool {
        self.shutdownFlag.load(ordering: .relaxed) > 0
    }

    /// Forcefully stops this actor system and all actors that live within it.
    /// This is an asynchronous operation and will be executed on a separate thread.
    ///
    /// You can use `shutdown().wait()` to synchronously await on the system's termination,
    /// or provide a callback to be executed after the system has completed it's shutdown.
    ///
    /// - Returns: A `Shutdown` value that can be waited upon until the system has completed the shutdown.
    @discardableResult
    public func shutdown() throws -> Shutdown {
        guard self.shutdownFlag.loadThenWrappingIncrement(by: 1, ordering: .relaxed) == 0 else {
            // shutdown already kicked off by someone else
            return Shutdown(receptacle: self.shutdownReceptacle)
        }

        self.shutdownSemaphore.wait()

        /// Down this node as part of shutting down; it may have enough time to notify other nodes on an best effort basis.
        self.cluster.down(endpoint: self.settings.endpoint)

        let pluginsSemaphore = DispatchSemaphore(value: 1)
        Task {
            await self.settings.plugins.stopAll(self)
            pluginsSemaphore.signal()
        }
        pluginsSemaphore.wait()

        self.log.log(level: .debug, "Shutting down actor system [\(self.name)]. All actors will be stopped.", file: #filePath, function: #function, line: #line)
        defer {
            self.shutdownSemaphore.signal()
        }

        if let cluster = self._cluster {
            let receptacle = BlockingReceptacle<Void>()
            cluster.ref.tell(.command(.shutdown(receptacle)))
            receptacle.wait()
        }
        self.userProvider.stopAll()
        self.systemProvider.stopAll()
        self.dispatcher.shutdown()

        // Release system all actors
        self.initLock.withLockVoid {
            self._receptionistStore = nil
            self._downingStrategyStore = nil

            // This weird dance is because releasing distributed actors will trigger resignID,
            // which calls into the system, and also uses `namingLock` to find the actor to release.
            // We can't have it acquire the same lock, so we copy the refs out and release the last
            // references to those actors outside of the naming lock.
            var knownActors = self.namingLock.withLock {
                self._managedWellKnownDistributedActors  // copy references
            }
            self.namingLock.withLock {
                self._managedWellKnownDistributedActors = [:]  // release
            }
            knownActors.removeAll()
        }

        self._associationTombstoneCleanupTask?.cancel()
        self._associationTombstoneCleanupTask = nil

        do {
            try self._eventLoopGroup.syncShutdownGracefully()
            // self._receptionistRef = self.deadLetters.adapted()
        } catch {
            self.shutdownReceptacle.offerOnce(error)
            throw error
        }

        /// Only once we've shutdown all dispatchers and loops, we clear cycles between the serialization and system,
        /// as they should never be invoked anymore.

<<<<<<< HEAD
        self.lazyInitializationLock.withWriterLockVoid {
            self._serialization = nil
        }

        self._clusterControlStore.load()?.value._events.clean()
        self._clusterStore.load()?.value = nil
=======
        // self.lazyInitializationLock.withWriterLockVoid {
        //     // self._serialization = nil // FIXME: need to release serialization
        // }

>>>>>>> c2169dcd
        _ = self._clusterStore.storeIfNilThenLoad(Box(nil))

        self.shutdownReceptacle.offerOnce(nil)

        return Shutdown(receptacle: self.shutdownReceptacle)
    }
}

extension ClusterSystem: Equatable {
    public static func == (lhs: ClusterSystem, rhs: ClusterSystem) -> Bool {
        ObjectIdentifier(lhs) == ObjectIdentifier(rhs)
    }
}

extension ClusterSystem: CustomStringConvertible {
    public var description: String {
        var res = "ClusterSystem("
        res.append(self.name)
        if self.settings.enabled {
            res.append(", \(self.cluster.node)")
        }
        res.append(")")
        return res
    }
}

// ==== ----------------------------------------------------------------------------------------------------------------
// MARK: Actor creation

extension ClusterSystem: _ActorRefFactory {
    @discardableResult
    public func _spawn<Message>(
        _ naming: _ActorNaming,
        of type: Message.Type = Message.self,
        props: _Props = _Props(),
        file: String = #filePath,
        line: UInt = #line,
        _ behavior: _Behavior<Message>
    ) throws -> _ActorRef<Message> where Message: Codable {
        try self.serialization._ensureSerializer(type, file: file, line: line)
        return try self._spawn(using: self.userProvider, behavior, name: naming, props: props)
    }

    /// INTERNAL API
    ///
    /// Implementation note:
    /// `wellKnown` here means that the actor always exists and must be addressable without receiving a reference / path to it. This is for example necessary
    /// to discover the receptionist actors on all nodes in order to replicate state between them. The incarnation of those actors will be `ActorIncarnation.wellKnown`.
    /// This also means that there will only be one instance of that actor that will stay alive for the whole lifetime of the system.
    /// Appropriate supervision strategies should be configured for these types of actors.
    public func _spawnSystemActor<Message>(
        _ naming: _ActorNaming,
        _ behavior: _Behavior<Message>,
        props: _Props = _Props()
    ) throws -> _ActorRef<Message>
    where Message: Codable {
        try self.serialization._ensureSerializer(Message.self)
        return try self._spawn(using: self.systemProvider, behavior, name: naming, props: props)
    }

    /// Initializes a system actor and enqueues the `.start` message in the mailbox, but does not schedule
    /// the actor. The actor must be manually scheduled later by calling `wakeUp` on the returned `LazyStart`.
    ///
    /// Delaying the start of an actor is necessary when creating actors from within `ClusterSystem.init`
    /// to prevent them from running before the system has been fully initialized, which could lead to accessing
    /// uninitialized fields and cause system crashes.
    ///
    /// Otherwise this function behaves the same as `_spawnSystemActor`.
    ///
    /// **CAUTION** This methods MUST NOT be used from outside of `ClusterSystem.init`.
    internal func _prepareSystemActor<Message>(
        _ naming: _ActorNaming,
        _ behavior: _Behavior<Message>,
        props: _Props = _Props()
    ) throws -> LazyStart<Message>
    where Message: Codable {
        // try self._serialization._ensureSerializer(Message.self)
        let ref = try self._spawn(using: self.systemProvider, behavior, name: naming, props: props, startImmediately: false)
        return LazyStart(ref: ref)
    }

    // Actual spawn implementation, minus the leading "$" check on names;
    internal func _spawn<Message>(
        using provider: _ActorRefProvider,
        _ behavior: _Behavior<Message>,
        name naming: _ActorNaming,
        props: _Props = _Props(),
        startImmediately: Bool = true
    ) throws -> _ActorRef<Message>
    where Message: Codable {
        try behavior.validateAsInitial()

        let incarnation: ActorIncarnation = props._wellKnown ? .wellKnown : .random()
        // TODO: lock inside provider, not here
        // FIXME: protect the naming context access and name reservation; add a test
        let id: ActorID = try self.withNamingContext { namingContext in
            let name = naming.makeName(&namingContext)

            return try provider.rootAddress.makeChildID(name: name, incarnation: incarnation)
            // FIXME: reserve the name, atomically
            // provider.reserveName(name) -> ActorID
        }

        let dispatcher: MessageDispatcher
        switch props.dispatcher {
        case .default:
            dispatcher = self.dispatcher
        case .callingThread:
            dispatcher = CallingThreadDispatcher()
        case .dispatchQueue(let queue):
            dispatcher = DispatchQueueDispatcher(queue: queue)
        case .nio(let group):
            dispatcher = NIOEventLoopGroupDispatcher(group)
        default:
            fatalError("selected dispatcher [\(props.dispatcher)] not implemented yet; ")  // FIXME: remove any not implemented ones simply from API
        }

        return try provider._spawn(
            system: self,
            behavior: behavior,
            id: id,
            dispatcher: dispatcher,
            props: props,
            startImmediately: startImmediately
        )
    }

    // Actual spawn implementation, minus the leading "$" check on names;
    internal func _spawn<Message>(
        using provider: _ActorRefProvider,
        _ behavior: _Behavior<Message>,
        id: ActorID,
        props: _Props,
        startImmediately: Bool = true
    ) throws -> _ActorRef<Message>
    where Message: Codable {
        try behavior.validateAsInitial()

        let dispatcher: MessageDispatcher
        switch props.dispatcher {
        case .default:
            dispatcher = self.dispatcher
        case .callingThread:
            dispatcher = CallingThreadDispatcher()
        case .dispatchQueue(let queue):
            dispatcher = DispatchQueueDispatcher(queue: queue)
        case .nio(let group):
            dispatcher = NIOEventLoopGroupDispatcher(group)
        default:
            fatalError("selected dispatcher [\(props.dispatcher)] not implemented yet; ")  // FIXME: remove any not implemented ones simply from API
        }

        return try provider._spawn(
            system: self,
            behavior: behavior,
            id: id,
            dispatcher: dispatcher,
            props: props,
            startImmediately: startImmediately
        )
    }

    // Reserve an actor address.
    internal func _reserveName<Act>(
        type: Act.Type,
        props: _Props,
        file: String = #fileID,
        line: UInt = #line
    ) throws -> ActorID where Act: DistributedActor {
        let incarnation: ActorIncarnation = props._wellKnown ? .wellKnown : .random()
        guard let provider = (props._systemActor ? self.systemProvider : self.userProvider) else {
            fatalError("Unable to obtain system/user actor provider")  // TODO(distributed): just throw here instead
        }

        return try self.withNamingContext { namingContext in
            let name: String
            if let knownName = props._knownActorName {
                name = knownName
            } else {
                var baseName = "\(Act.self)"
                if let genericsAngleBracket = baseName.firstIndex(of: "<") {
                    baseName = "\(baseName[..<genericsAngleBracket])"
                }
                let naming = _ActorNaming.prefixed(with: baseName)
                name = naming.makeName(&namingContext)
            }

            let id = try provider.rootAddress.makeChildID(name: name, incarnation: incarnation)
            guard self._reservedNames.insert(id).inserted else {
                fatalError(
                    """
                    Attempted to reserve duplicate actor address: \(id.detailedDescription), 
                    reserved: \(self._reservedNames.map(\.detailedDescription))
                    """
                )
            }

            return id
        }
    }

    public func _spawnDistributedActor<Message>(
        _ behavior: _Behavior<Message>,
        identifiedBy id: ClusterSystem.ActorID
    ) -> _ActorRef<Message> where Message: Codable {
        var props = id.metadata._props?.props ?? _Props()  // ?? _Props.forSpawn
        props._distributedActor = true

        let provider: _ActorRefProvider
        if props._systemActor {
            provider = self.systemProvider
        } else {
            provider = self.userProvider
        }

        do {
            return try self._spawn(using: provider, behavior, id: id, props: props)
            // try!-safe, since the naming must have been correct
        } catch {
            fatalError("Failed to _spawn DistributedActor, id: \(id.fullDescription); props: \(id.metadata._props?.props ?? _Props()), error: \(error)")
        }
    }
}

// ==== ----------------------------------------------------------------------------------------------------------------
// MARK: Internal actor tree traversal utilities

extension ClusterSystem: _ActorTreeTraversable {
    /// Prints Actor hierarchy as a "tree".
    ///
    /// Note that the printout is NOT a "snapshot" of a systems state, and therefore may print actors which by the time
    /// the print completes already have terminated, or may not print actors which started just after a visit at certain parent.
    internal func _printTree() {
        self._traverseAllVoid { context, ref in
            print("\(_hackyPThreadThreadId()): \(String(repeating: "  ", count: context.depth))- /\(ref.id.name) - \(ref) @ incarnation:\(ref.id.incarnation)")
            return .continue
        }
    }

    internal func _treeString() -> String {
        var ids = [String]()
        self._traverseAllVoid { _, ref in
            ids.append("\(ref.id.detailedDescription)")
            return .continue
        }
        return ids.joined(separator: "\n")
    }

    func _traverse<T>(context: _TraversalContext<T>, _ visit: (_TraversalContext<T>, _AddressableActorRef) -> _TraversalDirective<T>) -> _TraversalResult<T> {
        let systemTraversed: _TraversalResult<T> = self.systemProvider._traverse(context: context, visit)

        switch systemTraversed {
        case .completed:
            return self.userProvider._traverse(context: context, visit)

        case .result(let t):
            var c = context
            c.accumulated.append(t)
            return self.userProvider._traverse(context: c, visit)
        case .results(let ts):
            var c = context
            c.accumulated.append(contentsOf: ts)
            return self.userProvider._traverse(context: c, visit)

        case .failed(let err):
            return .failed(err)  // short circuit
        }
    }

    internal func _traverseAll<T>(_ visit: (_TraversalContext<T>, _AddressableActorRef) -> _TraversalDirective<T>) -> _TraversalResult<T> {
        let context = _TraversalContext<T>()
        return self._traverse(context: context, visit)
    }

    @discardableResult
    internal func _traverseAllVoid(_ visit: (_TraversalContext<Void>, _AddressableActorRef) -> _TraversalDirective<Void>) -> _TraversalResult<Void> {
        self._traverseAll(visit)
    }

    /// INTERNAL API: Not intended to be used by end users.
    func _resolve<Message: Codable>(context: _ResolveContext<Message>) -> _ActorRef<Message> {
        do {
            try context.system.serialization._ensureSerializer(Message.self)
        } catch {
            return context.personalDeadLetters
        }
        guard let selector = context.selectorSegments.first else {
            return context.personalDeadLetters
        }

        // definitely a local ref, has no `address.node`
        switch selector.value {
        case "system": return self.systemProvider._resolve(context: context)
        case "user": return self.userProvider._resolve(context: context)
        case "dead": return context.personalDeadLetters
        default: fatalError("Found unrecognized root. Only /system and /user are supported so far. Was: \(selector)")
        }
    }

    public func _resolveUntyped(id: ActorID) -> _AddressableActorRef {
        self._resolveUntyped(context: .init(id: id, system: self))
    }

    func _resolveStub(id: ActorID) -> StubDistributedActor {
        do {
            return try StubDistributedActor.resolve(id: id, using: self)
        } catch {
            fatalError("Failed to resolve a \(StubDistributedActor.self) for \(id); This operation is expected to always succeed")
        }
    }

    func _resolveUntyped(context: _ResolveContext<Never>) -> _AddressableActorRef {
        guard let selector = context.selectorSegments.first else {
            return context.personalDeadLetters.asAddressable
        }

        // definitely a local ref, has no `address.node`
        switch selector.value {
        case "system": return self.systemProvider._resolveUntyped(context: context)
        case "user": return self.userProvider._resolveUntyped(context: context)
        case "dead": return context.system.deadLetters.asAddressable
        default: fatalError("Found unrecognized root. Only /system and /user are supported so far. Was: \(selector)")
        }
    }
}

// ==== ----------------------------------------------------------------------------------------------------------------
// MARK: Actor Lifecycle

extension ClusterSystem {
    /// Allows creating a distributed actor with additional configuration applied during its initialization.
    internal func actorWith<Act: DistributedActor>(
        props: _Props? = nil,
        _ makeActor: () throws -> Act
    ) rethrows -> Act {
        guard let props = props else {
            return try makeActor()
        }

        return try _Props.$forSpawn.withValue(props) {
            try makeActor()
        }
    }
}

extension ClusterSystem {
    public func resolve<Act>(id: ActorID, as actorType: Act.Type) throws -> Act?
    where Act: DistributedActor {
        if self.settings.logging.verboseResolve {
            self.log.trace("Resolve: \(id)")
        }

        // If it has an interceptor installed, we must pretend to resolve it as "remote",
        // though the actual messages will be delivered to the interceptor,
        // and not necessarily a remote destination.
        if let interceptor = id.context.remoteCallInterceptor {
            if self.settings.logging.verboseResolve {
                self.log.trace("Resolved \(id) as intercepted", metadata: ["interceptor": "\(interceptor)"])
            }
            return nil
        }

        // If the actor is not located on this node, immediately resolve as "remote"
        guard self.cluster.node == id.node else {
            if self.settings.logging.verboseResolve {
                self.log.trace("Resolved \(id) as remote, on node: \(id.node)")
            }
            return nil
        }

        // Is it a well-known actor? If so, we need to special handle the resolution.
        if let wellKnownName = id.metadata.wellKnown {
            let wellKnownActor = self.namingLock.withLock {
                self._managedWellKnownDistributedActors[wellKnownName]
            }

            if let wellKnownActor {
                guard let wellKnownActor = wellKnownActor as? Act else {
                    self.log.trace(
                        "Resolved as local well-known instance, however did not match expected type: \(Act.self), well-known: '\(wellKnownName)",
                        metadata: [
                            "actor/id": "\(wellKnownActor.id)",
                            "actor/type": "\(type(of: wellKnownActor))",
                            "expected/type": "\(Act.self)",
                        ]
                    )

                    throw DeadLetterError(recipient: id)
                }

                // Oh look, it's that well known actor, that goes by the name "wellKnownName"!
                self.log.trace(
                    "Resolved as local well-known instance: '\(wellKnownName)",
                    metadata: [
                        "actor/id": "\(wellKnownActor.id)"
                    ]
                )
                return wellKnownActor
            }
        }

        // Resolve using the usual id lookup method
        let managed = self.namingLock.withLock {
            self._managedDistributedActors.get(identifiedBy: id)
        }

        guard let managed = managed else {
            // TRICK: for _resolveStub which we may be resolving an ID which may be dead, but we always want to get the stub anyway
            if Act.self is StubDistributedActor.Type {
                return nil
            }

            throw DeadLetterError(recipient: id)
        }

        guard let resolved = managed as? Act else {
            self.log.trace(
                "Resolved actor identity, however did not match expected type: \(Act.self)",
                metadata: [
                    "actor/id": "\(id)",
                    "actor/type": "\(type(of: managed))",
                    "expected/type": "\(Act.self)",
                ]
            )
            return nil
        }

        self.log.trace(
            "Resolved as local instance",
            metadata: [
                "actor/id": "\(id)",
                "actor": "\(resolved)",
            ]
        )
        return resolved
    }

    public func assignID<Act>(_ actorType: Act.Type) -> ClusterSystem.ActorID
    where Act: DistributedActor {
        self._assignID(actorType, baseContext: nil)
    }

    internal func _assignID<Act>(
        _ actorType: Act.Type,
        baseContext: DistributedActorContext?,
        file: String = #fileID,
        line: UInt = #line
    ) -> ClusterSystem.ActorID
    where Act: DistributedActor {
        let props = _Props.forSpawn.consume()  // task-local read for any properties this actor should have

        if let designatedActorID = props._designatedActorID {
            return designatedActorID
        }

        var id = try! self._reserveName(type: Act.self, props: props)

        let lifecycleContainer: LifecycleWatchContainer?
        if Act.self is (any (LifecycleWatch).Type) {
            lifecycleContainer = LifecycleWatchContainer(watcherID: id.withoutLifecycle, actorSystem: self)
        } else {
            lifecycleContainer = nil
        }

        // TODO: this dance only exists since the "reserve name" actually works on paths,
        //       but we're removing paths and moving them into metadata; so the reserve name should be somewhat different really,
        //       but we can only do this when we remove the dependence on paths and behaviors entirely from DA actors https://github.com/apple/swift-distributed-actors/issues/957
        if let context = baseContext {
            context.metadata.path = id.context.metadata.path
            assert(id.context.metadata.count == 1, "Unexpected additional metadata from reserved ID: \(id.context.metadata)")
            id.context = context
        } else {
            id.context = DistributedActorContext(
                lifecycle: lifecycleContainer,
                remoteCallInterceptor: nil,
                metadata: id.context.metadata
            )
        }

        if let wellKnownName = props._wellKnownName {
            id.metadata.wellKnown = wellKnownName
            id.metadata._props = _PropsShuttle(props: props)
        }
        //        if let wellKnownName = props.metadata.remove(forKey: ActorMetadataKeys.__instance.wellKnown) {
        //            id.metadata.wellKnown = wellKnownName
        //        }

        self.log.trace(
            "Assign identity",
            metadata: [
                "actor/type": "\(actorType)",
                "actor/id": "\(id)",
                "id": "\(id.fullDescription)",
            ]
        )

        return id
    }

    public func actorReady<Act>(_ actor: Act) where Act: DistributedActor, Act.ID == ActorID {
        self.log.trace(
            "Actor ready",
            metadata: [
                "actor/id": "\(actor.id)",
                "actor/type": "\(type(of: actor))",
            ]
        )

        self.namingLock.lock()
        defer { self.namingLock.unlock() }
        if !actor.id.isWellKnown {
            precondition(self._reservedNames.remove(actor.id) != nil, "Attempted to ready an identity that was not reserved: \(actor.id)")
        }

        // Spawn a behavior actor for it:
        let behavior = InvocationBehavior.behavior(instance: Weak(actor))
        let ref = self._spawnDistributedActor(behavior, identifiedBy: actor.id)

        // Store references
        self._managedRefs[actor.id] = ref
        self._managedDistributedActors.insert(actor: actor)

        if let wellKnownName = actor.id.metadata.wellKnown {
            self._managedWellKnownDistributedActors[wellKnownName] = actor
        }
    }

    /// Advertise to the cluster system that a "well known" distributed actor has become ready.
    /// Store it in a special lookup table and enable looking it up by its unique well-known name identity.
    public func _wellKnownActorReady<Act>(_ actor: Act) where Act: DistributedActor, Act.ActorSystem == ClusterSystem {
        self.namingLock.withLockVoid {
            //            guard self._managedDistributedActors.get(identifiedBy: actor.id) != nil else {
            //                preconditionFailure("Attempted to register well known actor, before it was ready; Unable to resolve \(actor.id.detailedDescription)")
            //            }

            guard let wellKnownName = actor.id.metadata.wellKnown else {
                preconditionFailure("Attempted to register actor as well-known but had no well-known name: \(actor.id)")
            }

            log.trace(
                "Actor ready, well-known as: \(wellKnownName)",
                metadata: [
                    "actor/id": "\(actor.id)",
                    "actor/type": "\(type(of: actor))",
                ]
            )

            self._managedWellKnownDistributedActors[wellKnownName] = actor
        }
    }

    /// Called during actor deinit/destroy.
    public func resignID(_ id: ActorID) {
        self.log.trace("Resign actor id", metadata: ["actor/id": "\(id)"])
        self.namingLock.withLockVoid {
            self._reservedNames.remove(id)
            if let ref = self._managedRefs.removeValue(forKey: id) {
                ref._sendSystemMessage(.stop, file: #filePath, line: #line)
            }
        }
        id.context.terminate()

        self.namingLock.withLockVoid {
            self._managedRefs.removeValue(forKey: id)  // TODO: should not be necessary in the future

            // Remove the weak actor reference
            _ = self._managedDistributedActors.removeActor(identifiedBy: id)

            // Well-known actors are held strongly and should be released using `releaseWellKnownActorID`
        }
    }

    public func releaseWellKnownActorID(_ id: ActorID) {
        guard let wellKnownName = id.metadata.wellKnown else {
            preconditionFailure("Attempted to release well-known ActorID, but ID was not well known: \(id.fullDescription)")
        }

        self.namingLock.withLockVoid {
            log.debug("Released well-known ActorID explicitly: \(id), it is expected to resignID soon")  // TODO: add checking that we indeed have resigned the ID (the actor has terminated), or we can log a warning if it has not.

            _ = self._managedWellKnownDistributedActors.removeValue(forKey: wellKnownName)
        }
    }
}

// ==== ----------------------------------------------------------------------------------------------------------------
// MARK: Intercepting calls

extension ClusterSystem {
    internal func interceptCalls<Act, Interceptor>(
        to actorType: Act.Type,
        metadata: ActorMetadata,
        interceptor: Interceptor
    ) throws -> Act
    where
        Act: DistributedActor,
        Act.ActorSystem == ClusterSystem,
        Interceptor: RemoteCallInterceptor
    {
        /// Prepare a distributed actor context base, such that the reserved ID will contain the interceptor in the context.
        let baseContext = DistributedActorContext(lifecycle: nil, remoteCallInterceptor: interceptor)
        var id = self._assignID(Act.self, baseContext: baseContext)
        assert(id.context.remoteCallInterceptor != nil)
        id = id._asRemote  // Not strictly necessary?

        var props = _Props()
        props._designatedActorID = id

        return try Act.resolve(id: id, using: self)
    }
}

// ==== ----------------------------------------------------------------------------------------------------------------
// MARK: Outbound Remote Calls

extension ClusterSystem {
    public func makeInvocationEncoder() -> InvocationEncoder {
        InvocationEncoder(system: self)
    }

    public func remoteCall<Act, Err, Res>(
        on actor: Act,
        target: RemoteCallTarget,
        invocation: inout InvocationEncoder,
        throwing: Err.Type,
        returning: Res.Type
    ) async throws -> Res
    where
        Act: DistributedActor,
        Act.ID == ActorID,
        Err: Error,
        Res: Codable
    {
        if let interceptor = actor.id.context.remoteCallInterceptor {
            return try await interceptor.interceptRemoteCall(on: actor, target: target, invocation: &invocation, throwing: throwing, returning: returning)
        }

        guard __isRemoteActor(actor), actor.id.node != self.cluster.node else {
            // It actually is a remote call, so redirect it to local call-path.
            // Such calls can happen when we deal with interceptors and proxies;
            // To make their lives easier, we centralize the noticing when a call is local and dispatch it from here.
            return try await self.localCall(on: actor, target: target, invocation: &invocation, throwing: throwing, returning: returning)
        }

        guard let clusterShell = _cluster else {
            throw RemoteCallError(
                .clusterAlreadyShutDown,
                on: actor.id,
                target: target
            )
        }
        guard self.shutdownFlag.load(ordering: .relaxed) == 0 else {
            throw RemoteCallError(.clusterAlreadyShutDown, on: actor.id, target: target)
        }

        let recipient = _RemoteClusterActorPersonality<InvocationMessage>(shell: clusterShell, id: actor.id._asRemote, system: self)
        let arguments = invocation.arguments

        let reply: RemoteCallReply<Res> = try await self.withCallID(on: actor.id, target: target) { callID in
            let invocation = InvocationMessage(
                callID: callID,
                targetIdentifier: target.identifier,
                genericSubstitutions: invocation.genericSubstitutions,
                arguments: arguments
            )

            recipient.sendInvocation(invocation)
        }

        if let error = reply.thrownError {
            throw error
        }
        guard let value = reply.value else {
            throw RemoteCallError(
                .invalidReply(reply.callID),
                on: actor.id,
                target: target
            )
        }
        return value
    }

    public func remoteCallVoid<Act, Err>(
        on actor: Act,
        target: RemoteCallTarget,
        invocation: inout InvocationEncoder,
        throwing: Err.Type
    ) async throws
    where
        Act: DistributedActor,
        Act.ID == ActorID,
        Err: Error
    {
        if let interceptor = actor.id.context.remoteCallInterceptor {
            return try await interceptor.interceptRemoteCallVoid(on: actor, target: target, invocation: &invocation, throwing: throwing)
        }

        guard __isRemoteActor(actor), actor.id.node != self.cluster.node else {
            // It actually is a remote call, so redirect it to local call-path.
            // Such calls can happen when we deal with interceptors and proxies;
            // To make their lives easier, we centralize the noticing when a call is local and dispatch it from here.
            return try await self.localCallVoid(on: actor, target: target, invocation: &invocation, throwing: throwing)
        }

        guard let clusterShell = self._cluster else {
            throw RemoteCallError(
                .clusterAlreadyShutDown,
                on: actor.id,
                target: target
            )
        }
        guard self.shutdownFlag.load(ordering: .relaxed) == 0 else {
            throw RemoteCallError(
                .clusterAlreadyShutDown,
                on: actor.id,
                target: target
            )
        }

        let recipient = _RemoteClusterActorPersonality<InvocationMessage>(shell: clusterShell, id: actor.id._asRemote, system: self)
        let arguments = invocation.arguments

        let reply: RemoteCallReply<_Done> = try await self.withCallID(on: actor.id, target: target) { callID in
            let invocation = InvocationMessage(
                callID: callID,
                targetIdentifier: target.identifier,
                genericSubstitutions: invocation.genericSubstitutions,
                arguments: arguments
            )
            recipient.sendInvocation(invocation)
        }

        if let error = reply.thrownError {
            throw error
        }
    }

    private func withCallID<Reply>(
        on actorID: ActorID,
        target: RemoteCallTarget,
        body: (CallID) -> Void
    ) async throws -> Reply
    where Reply: AnyRemoteCallReply {
        let callID = UUID()

        let timeout = RemoteCall.timeout ?? self.settings.remoteCall.defaultTimeout
        let timeoutTask: Task<Void, Error> = Task.detached {
            try await Task.sleep(nanoseconds: UInt64(timeout.nanoseconds))
            guard !Task.isCancelled else {
                return
            }

            self.inFlightCallLock.withLockVoid {
                guard let continuation = self._inFlightCalls.removeValue(forKey: callID) else {
                    // remoteCall was already completed successfully, nothing to do here
                    return
                }

                let error: Error
                if self.isShuttingDown {
                    // If the system is shutting down, we should offer a more specific error;
                    //
                    // We may not be getting responses simply because we've shut down associations
                    // and cannot receive them anymore.
                    // Some subsystems may ignore those errors, since they are "expected".
                    //
                    // If we're shutting down, it is okay to not get acknowledgements to calls for example,
                    // and we don't care about them missing -- we're shutting down anyway.
                    error = RemoteCallError(.clusterAlreadyShutDown, on: actorID, target: target)
                } else {
                    error = RemoteCallError(
                        .timedOut(
                            callID,
                            TimeoutError(message: "Remote call [\(callID)] to [\(target)](\(actorID)) timed out", timeout: timeout)
                        ),
                        on: actorID,
                        target: target
                    )
                }

                continuation.resume(throwing: error)
            }
        }
        defer {
            timeoutTask.cancel()
        }

        let reply: any AnyRemoteCallReply = try await withCheckedThrowingContinuation { continuation in
            self.inFlightCallLock.withLock {
                self._inFlightCalls[callID] = continuation  // this is to be resumed from an incoming reply or timeout
            }
            body(callID)
        }

        guard let reply = reply as? Reply else {
            // ClusterInvocationResultHandler.onThrow returns RemoteCallReply<_Done> for both
            // remoteCallVoid and remoteCall (i.e., it doesn't send back RemoteCallReply<Res>).
            // The guard check above fails for the latter use-case because of type mismatch.
            // The if-block converts the error reply to the proper type then returns it.
            if let thrownError = reply.thrownError {
                return Reply.init(callID: reply.callID, error: thrownError)
            }

            self.log.error("Expected [\(Reply.self)] but got [\(type(of: reply as Any))]")
            throw RemoteCallError(
                .invalidReply(callID),
                on: actorID,
                target: target
            )
        }
        return reply
    }
}

// ==== ----------------------------------------------------------------------------------------------------------------
// MARK: Local "proxied" calls

extension ClusterSystem {
    /// Able to direct a `remoteCall` initiated call, right into a local invocation.
    /// This is used to perform proxying to local actors, for such features like the cluster singleton or similar.
    internal func localCall<Act, Err, Res>(
        on actor: Act,
        target: RemoteCallTarget,
        invocation: inout InvocationEncoder,
        throwing: Err.Type,
        returning: Res.Type
    ) async throws -> Res
    where
        Act: DistributedActor,
        Act.ID == ActorID,
        Err: Error,
        Res: Codable
    {
        precondition(
            self.cluster.node == actor.id.node,
            "Attempted to localCall an actor whose ID was a different node: [\(actor.id)], current node: \(self.cluster.node)"
        )
        self.log.trace(
            "Execute local call",
            metadata: [
                "actor/id": "\(actor.id.fullDescription)",
                "target": "\(target)",
            ]
        )

        let anyReturn = try await withCheckedThrowingContinuation { cc in
            Task { [invocation] in  // FIXME: make an async stream here since we lost ordering guarantees here
                var directDecoder = ClusterInvocationDecoder(system: self, invocation: invocation)
                let directReturnHandler = ClusterInvocationResultHandler(directReturnContinuation: cc)

                try await executeDistributedTarget(
                    on: actor,
                    target: target,
                    invocationDecoder: &directDecoder,
                    handler: directReturnHandler
                )
            }
        }

        guard let wellTypedReturn = anyReturn as? Res else {
            throw RemoteCallError(
                .illegalReplyType(UUID(), expected: Res.self, got: type(of: anyReturn)),
                on: actor.id,
                target: target
            )
        }

        return wellTypedReturn
    }

    /// Able to direct a `remoteCallVoid` initiated call, right into a local invocation.
    /// This is used to perform proxying to local actors, for such features like the cluster singleton or similar.
    internal func localCallVoid<Act, Err>(
        on actor: Act,
        target: RemoteCallTarget,
        invocation: inout InvocationEncoder,
        throwing: Err.Type
    ) async throws
    where
        Act: DistributedActor,
        Act.ID == ActorID,
        Err: Error
    {
        precondition(
            self.cluster.node == actor.id.node,
            "Attempted to localCall an actor whose ID was a different node: [\(actor.id)], current node: \(self.cluster.node)"
        )
        self.log.trace(
            "Execute local void call",
            metadata: [
                "actor/id": "\(actor.id.fullDescription)",
                "target": "\(target)",
            ]
        )

        _ = try await withCheckedThrowingContinuation { (cc: CheckedContinuation<Any, Error>) in
            Task { [invocation] in
                var directDecoder = ClusterInvocationDecoder(system: self, invocation: invocation)
                let directReturnHandler = ClusterInvocationResultHandler(directReturnContinuation: cc)

                try await executeDistributedTarget(
                    on: actor,
                    target: target,
                    invocationDecoder: &directDecoder,
                    handler: directReturnHandler
                )
            }
        }
    }
}

// ==== ----------------------------------------------------------------------------------------------------------------
// MARK: Inbound Remote Calls

extension ClusterSystem {
    func receiveInvocation(_ invocation: InvocationMessage, recipient: ActorID, on channel: Channel) {
        self.log.trace(
            "Receive invocation: \(invocation) to: \(recipient.detailedDescription)",
            metadata: [
                "recipient/id": "\(recipient.detailedDescription)",
                "invocation": "\(invocation)",
            ]
        )

        guard self._cluster != nil else {
            self.log.error("Cluster has shut down already, yet received message. Message will be dropped: \(invocation)")
            return
        }

        Task {
            var decoder = ClusterInvocationDecoder(system: self, message: invocation)

            let target = invocation.target
            let resultHandler = ClusterInvocationResultHandler(
                system: self,
                callID: invocation.callID,
                channel: channel,
                recipient: recipient
            )

            do {
                guard let actor = self.resolveLocalAnyDistributedActor(id: recipient) else {
                    self.deadLetters.tell(DeadLetter(invocation, recipient: recipient))
                    throw DeadLetterError(recipient: recipient)
                }

                try await executeDistributedTarget(
                    on: actor,
                    target: target,
                    invocationDecoder: &decoder,
                    handler: resultHandler
                )
            } catch {
                // FIXME(distributed): is this right?
                do {
                    try await resultHandler.onThrow(error: error)
                } catch {
                    self.log.warning("Unable to invoke result handler for \(invocation.target) call, error: \(error)")
                }
            }
        }
    }

    func receiveRemoteCallReply(_ reply: any AnyRemoteCallReply) {
        self.inFlightCallLock.withLockVoid {
            guard let continuation = self._inFlightCalls.removeValue(forKey: reply.callID) else {
                self.log.warning("Missing continuation for remote call \(reply.callID). Reply will be dropped: \(reply)")  // this could be because remote call has timed out
                return
            }
            continuation.resume(returning: reply)
        }
    }

    private func resolveLocalAnyDistributedActor(id: ActorID) -> (any DistributedActor)? {
        if self.settings.logging.verboseResolve {
            self.log.trace("Resolve as any DistributedActor: \(id)")
        }

        // If it has an interceptor installed, we must pretend to resolve it as "remote",
        // though the actual messages will be delivered to the interceptor,
        // and not necessarily a remote destination.
        if let interceptor = id.context.remoteCallInterceptor {
            if self.settings.logging.verboseResolve {
                self.log.trace("Resolved \(id) as intercepted", metadata: ["interceptor": "\(interceptor)"])
            }
            return nil
        }

        // If the actor is not located on this node, immediately resolve as "remote"
        guard self.cluster.node == id.node else {
            self.log.trace("Resolve local failed, ID is for a remote host: \(id.node)", metadata: ["actor/id": "\(id)"])
            return nil
        }

        // Is it a well-known actor? If so, we need to special handle the resolution.
        if let wellKnownName = id.metadata.wellKnown {
            let wellKnownActor = self.namingLock.withLock {
                self._managedWellKnownDistributedActors[wellKnownName]
            }

            return self.namingLock.withLock {
                if let wellKnownActor {
                    self.log.trace("Resolved \(id) well-known actor: \(wellKnownName)")
                    return wellKnownActor
                } else {
                    self.log.trace(
                        "Resolve failed, no alive actor for well-known ID",
                        metadata: [
                            "actor/id": "\(id)",
                            "wellKnown/actors": "\(self._managedWellKnownDistributedActors.keys)",
                        ]
                    )
                    return nil
                }
            }
        }

        // Resolve using the usual id lookup method
        let managed = self.namingLock.withLock {
            self._managedDistributedActors.get(identifiedBy: id)
        }

        guard let managed = managed else {
            self.namingLock.withLockVoid {
                self.log.trace(
                    "Resolve failed, no alive actor for ID",
                    metadata: [
                        "actor/id": "\(id.detailedDescription)",
                        "managed/ids": Logger.MetadataValue.array(
                            self._managedDistributedActors.underlying.values.compactMap { ref in
                                if let actor = ref.actor {
                                    return Logger.MetadataValue.string("\(actor.id)")
                                } else {
                                    return nil
                                }
                            }
                        ),
                    ]
                )
            }
            return nil
        }

        return managed
    }
}

public struct ClusterInvocationResultHandler: DistributedTargetInvocationResultHandler {
    public typealias SerializationRequirement = any Codable

    let state: _State
    enum _State {
        case remoteCall(
            system: ClusterSystem,
            callID: ClusterSystem.CallID,
            channel: Channel,
            recipient: ClusterSystem.ActorID  // FIXME(distributed): remove; we need it only because TransportEnvelope requires it
        )
        case localDirectReturn(CheckedContinuation<Any, Error>)
    }

    init(system: ClusterSystem, callID: ClusterSystem.CallID, channel: Channel, recipient: ClusterSystem.ActorID) {
        self.state = .remoteCall(system: system, callID: callID, channel: channel, recipient: recipient)
    }

    init(directReturnContinuation: CheckedContinuation<Any, Error>) {
        self.state = .localDirectReturn(directReturnContinuation)
    }

    public func onReturn<Success: Codable>(value: Success) async throws {
        switch self.state {
        case .localDirectReturn(let directReturnContinuation):
            directReturnContinuation.resume(returning: value)

        case .remoteCall(let system, let callID, let channel, let recipient):
            system.log.trace(
                "Result handler, onReturn",
                metadata: [
                    "call/id": "\(callID)",
                    "type": "\(Success.self)",
                ]
            )

            let reply = RemoteCallReply<Success>(callID: callID, value: value)
            try await channel.writeAndFlush(TransportEnvelope(envelope: Payload(payload: .message(reply)), recipient: recipient))
        }
    }

    public func onReturnVoid() async throws {
        switch self.state {
        case .localDirectReturn(let directReturnContinuation):
            directReturnContinuation.resume(returning: ())

        case .remoteCall(let system, let callID, let channel, let recipient):
            system.log.debug(
                "Result handler, onReturnVoid",
                metadata: [
                    "call/id": "\(callID)"
                ]
            )

            let reply = RemoteCallReply<_Done>(callID: callID, value: .done)
            try await channel.writeAndFlush(TransportEnvelope(envelope: Payload(payload: .message(reply)), recipient: recipient))
        }
    }

    public func onThrow<Err: Error>(error: Err) async throws {
        switch self.state {
        case .localDirectReturn(let directReturnContinuation):
            directReturnContinuation.resume(throwing: error)

        case .remoteCall(let system, let callID, let channel, let recipient):
            system.log.debug("Result handler, onThrow: \(error)", metadata: ["call/id": "\(callID)"])

            let errorType = type(of: error as Any)
            let reply: RemoteCallReply<_Done>

            if let codableError = error as? (Error & Codable) {
                switch system.settings.remoteCall.codableErrorAllowance.underlying {
                case .custom(let allowedTypeOIDs) where allowedTypeOIDs.contains(ObjectIdentifier(errorType)):
                    reply = .init(callID: callID, error: codableError)
                case .all:  // compiler gets confused if this is grouped together with above
                    reply = .init(callID: callID, error: codableError)
                default:
                    reply = .init(callID: callID, error: GenericRemoteCallError(errorType: errorType))
                }
            } else {
                reply = .init(callID: callID, error: GenericRemoteCallError(errorType: errorType))
            }
            try await channel.writeAndFlush(TransportEnvelope(envelope: Payload(payload: .message(reply)), recipient: recipient))
        }
    }
}

protocol AnyRemoteCallReply: Codable {
    associatedtype Value: Codable
    typealias CallID = ClusterSystem.CallID

    var callID: CallID { get }
    var value: Value? { get }
    var thrownError: (any Error & Codable)? { get }

    init(callID: CallID, value: Value)
    init<Err: Error & Codable>(callID: CallID, error: Err)
}

struct RemoteCallReply<Value: Codable>: AnyRemoteCallReply {
    typealias CallID = ClusterSystem.CallID

    let callID: CallID
    let value: Value?
    let thrownError: (any Error & Codable)?

    init(callID: CallID, value: Value) {
        self.callID = callID
        self.value = value
        self.thrownError = nil
    }

    init<Err: Error & Codable>(callID: CallID, error: Err) {
        self.callID = callID
        self.value = nil
        self.thrownError = error
    }

    enum CodingKeys: String, CodingKey {
        case callID = "cid"
        case value = "v"
        case wasThrow = "t"
        case thrownError = "e"
        case thrownErrorManifest = "em"
    }

    init(from decoder: Decoder) throws {
        guard let context = decoder.actorSerializationContext else {
            throw SerializationError.missingSerializationContext(decoder, Self.self)
        }

        let container = try decoder.container(keyedBy: CodingKeys.self)
        self.callID = try container.decode(CallID.self, forKey: .callID)

        let wasThrow = try container.decodeIfPresent(Bool.self, forKey: .wasThrow) ?? false
        if wasThrow {
            let errorManifest = try container.decode(Serialization.Manifest.self, forKey: .thrownErrorManifest)
            let summonedErrorType = try context.serialization.summonType(from: errorManifest)
            guard let errorAnyType = summonedErrorType as? (Error & Codable).Type else {
                throw SerializationError(.notAbleToDeserialize(hint: "manifest type results in [\(summonedErrorType)] type, which is NOT \((Error & Codable).self)"))
            }
            self.thrownError = try container.decode(errorAnyType, forKey: .thrownError)
            self.value = nil
        } else {
            self.value = try container.decode(Value.self, forKey: .value)
            self.thrownError = nil
        }
    }

    func encode(to encoder: Encoder) throws {
        guard let context = encoder.actorSerializationContext else {
            throw SerializationError.missingSerializationContext(encoder, Self.self)
        }

        var container = encoder.container(keyedBy: CodingKeys.self)
        try container.encode(self.callID, forKey: .callID)

        if let thrownError = self.thrownError {
            try container.encode(true, forKey: .wasThrow)
            let errorManifest = try context.serialization.outboundManifest(type(of: thrownError))
            try container.encode(thrownError, forKey: .thrownError)
            try container.encode(errorManifest, forKey: .thrownErrorManifest)
        } else {
            try container.encode(self.value, forKey: .value)
        }
    }
}

public struct GenericRemoteCallError: Error, Codable {
    public let message: String

    init(message: String) {
        self.message = message
    }

    init(errorType: Any.Type) {
        self.message = "Remote call error of [\(errorType)] type occurred"
    }
}

public struct ClusterSystemError: DistributedActorSystemError, CustomStringConvertible {
    internal enum _ClusterSystemError {
        case duplicateActorPath(path: ActorPath, existing: ActorID)
        case shuttingDown(String)
    }

    internal class _Storage {
        let error: _ClusterSystemError
        let file: String
        let line: UInt

        init(error: _ClusterSystemError, file: String, line: UInt) {
            self.error = error
            self.file = file
            self.line = line
        }
    }

    let underlying: _Storage

    internal init(_ error: _ClusterSystemError, file: String = #fileID, line: UInt = #line) {
        self.underlying = _Storage(error: error, file: file, line: line)
    }

    public var description: String {
        "\(Self.self)(\(self.underlying.error), at: \(self.underlying.file):\(self.underlying.line))"
    }
}

/// Error thrown when unable to resolve an ``ActorID``.
///
/// Refer to ``ClusterSystem/resolve(id:as:)`` or the distributed actors Swift Evolution proposal for details.
public struct ResolveError: DistributedActorSystemError, CustomStringConvertible {
    internal enum _ResolveError {
        case illegalIdentity(ClusterSystem.ActorID)
    }

    internal class _Storage {
        let error: _ResolveError
        let file: String
        let line: UInt

        init(error: _ResolveError, file: String, line: UInt) {
            self.error = error
            self.file = file
            self.line = line
        }
    }

    let underlying: _Storage

    internal init(_ error: _ResolveError, file: String = #fileID, line: UInt = #line) {
        self.underlying = _Storage(error: error, file: file, line: line)
    }

    public var description: String {
        "\(Self.self)(\(self.underlying.error), at: \(self.underlying.file):\(self.underlying.line))"
    }
}

/// Represents an actor that has been initialized, but not yet scheduled to run. Calling `wakeUp` will
/// cause the actor to be scheduled.
///
/// **CAUTION** Not calling `wakeUp` will prevent the actor from ever running
/// and can cause leaks. Also `wakeUp` MUST NOT be called more than once,
/// as that would violate the single-threaded execution guaranteed of actors.
internal struct LazyStart<Message: Codable> {
    let ref: _ActorRef<Message>

    init(ref: _ActorRef<Message>) {
        self.ref = ref
    }

    func wakeUp() {
        self.ref._unsafeUnwrapCell.mailbox.schedule()
    }
}

public struct RemoteCallError: DistributedActorSystemError, CustomStringConvertible {
    internal enum _RemoteCallError {
        case clusterAlreadyShutDown
        case timedOut(ClusterSystem.CallID, TimeoutError)
        case invalidReply(ClusterSystem.CallID)
        case illegalReplyType(ClusterSystem.CallID, expected: Any.Type, got: Any.Type)
    }

    internal class _Storage {
        let error: _RemoteCallError
        let actorID: ActorID
        let target: RemoteCallTarget
        let file: String
        let line: UInt

        init(error: _RemoteCallError, actorID: ActorID, target: RemoteCallTarget, file: String, line: UInt) {
            self.error = error
            self.actorID = actorID
            self.target = target
            self.file = file
            self.line = line
        }
    }

    let underlying: _Storage

    internal init(
        _ error: _RemoteCallError,
        on actorID: ActorID,
        target: RemoteCallTarget,
        file: String = #fileID,
        line: UInt = #line
    ) {
        self.underlying = _Storage(error: error, actorID: actorID, target: target, file: file, line: line)
    }

    internal init(_ error: _RemoteCallError, file: String = #fileID, line: UInt = #line) {
        let actorID = ActorID._deadLetters(on: Cluster.Node.init(protocol: "dead", systemName: "", host: "", port: 1, nid: .init(0)))
        let target = RemoteCallTarget("<unknown>")
        self.underlying = _Storage(error: error, actorID: actorID, target: target, file: file, line: line)
    }

    public var description: String {
        "\(Self.self)(\(self.underlying.error), at: \(self.underlying.file):\(self.underlying.line))"
    }
}

/// Allows for configuring of remote calls by setting task-local values around a remote call being made.
///
/// ### Example: Override remote call timeouts
/// ```
/// try await RemoteCall.with(timeout: .seconds(1)) {
///     try await greeter.greet("Caroline")
/// }
/// ```
public enum RemoteCall {
    @TaskLocal
    public static var timeout: Duration?

    @discardableResult
    public static func with<Response>(timeout: Duration, remoteCall: () async throws -> Response) async rethrows -> Response {
        try await Self.$timeout.withValue(timeout, operation: remoteCall)
    }
}<|MERGE_RESOLUTION|>--- conflicted
+++ resolved
@@ -273,10 +273,6 @@
         self.metrics = ClusterSystemMetrics(settings.metrics)
 
         self._receptionistRef = ManagedAtomicLazyReference()
-<<<<<<< HEAD
-=======
-        //        self._receptionistStore = ManagedAtomicLazyReference()
->>>>>>> c2169dcd
         self._serialization = ManagedAtomicLazyReference()
         self._clusterStore = ManagedAtomicLazyReference()
         self._clusterControlStore = ManagedAtomicLazyReference()
@@ -432,12 +428,8 @@
     }
 
     deinit {
-<<<<<<< HEAD
-//        self.shutdownFlag.destroy()
-=======
         //        self.shutdownFlag.destroy()
 
->>>>>>> c2169dcd
         #if SACT_TESTS_LEAKS
         ClusterSystem.actorSystemInitCounter.loadThenWrappingDecrement(ordering: .relaxed)
 
@@ -563,19 +555,13 @@
         /// Only once we've shutdown all dispatchers and loops, we clear cycles between the serialization and system,
         /// as they should never be invoked anymore.
 
-<<<<<<< HEAD
         self.lazyInitializationLock.withWriterLockVoid {
             self._serialization = nil
         }
 
         self._clusterControlStore.load()?.value._events.clean()
         self._clusterStore.load()?.value = nil
-=======
-        // self.lazyInitializationLock.withWriterLockVoid {
-        //     // self._serialization = nil // FIXME: need to release serialization
-        // }
-
->>>>>>> c2169dcd
+        
         _ = self._clusterStore.storeIfNilThenLoad(Box(nil))
 
         self.shutdownReceptacle.offerOnce(nil)
