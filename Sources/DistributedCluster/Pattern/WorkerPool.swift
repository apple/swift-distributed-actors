--- conflicted
+++ resolved
@@ -89,10 +89,14 @@
                     self.workers.append(WeakLocalRef(worker))
 
                     // Notify those waiting for new worker
-                    log.log(level: self.logLevel, "Updated workers for \(key)", metadata: [
-                        "workers": "\(self.workers)",
-                        "newWorkerContinuations": "\(self.newWorkerContinuations.count)",
-                    ])
+                    log.log(
+                        level: self.logLevel,
+                        "Updated workers for \(key)",
+                        metadata: [
+                            "workers": "\(self.workers)",
+                            "newWorkerContinuations": "\(self.newWorkerContinuations.count)",
+                        ]
+                    )
                     for (i, continuation) in self.newWorkerContinuations.enumerated().reversed() {
                         continuation.resume()
                         self.newWorkerContinuations.remove(at: i)
@@ -101,16 +105,10 @@
                 }
             }
         case .static(let workers):
-<<<<<<< HEAD
             self.workers.reserveCapacity(workers.count)
             self.workers = .init(workers)
             workers.compactMap(\.actor).forEach { actor in
                 watchTermination(of: actor)
-=======
-            for worker in workers {
-                self.workers[worker.id] = Weak(worker)
-                watchTermination(of: worker)
->>>>>>> c2169dcd
             }
         }
     }
@@ -120,15 +118,23 @@
     }
 
     public distributed func submit(work: WorkItem) async throws -> WorkResult {
-        self.log.log(level: self.logLevel, "Incoming work, selecting worker", metadata: [
-            "workers/count": "\(self.size)",
-            "worker/item": "\(work)",
-        ])
+        self.log.log(
+            level: self.logLevel,
+            "Incoming work, selecting worker",
+            metadata: [
+                "workers/count": "\(self.size)",
+                "worker/item": "\(work)",
+            ]
+        )
         let worker = try await self.selectWorker(for: work)
-        self.log.log(level: self.logLevel, "Selected worker, submitting [\(work)] to [\(worker)]", metadata: [
-            "worker": "\(worker.id)",
-            "workers/count": "\(self.size)",
-        ])
+        self.log.log(
+            level: self.logLevel,
+            "Selected worker, submitting [\(work)] to [\(worker)]",
+            metadata: [
+                "worker": "\(worker.id)",
+                "workers/count": "\(self.size)",
+            ]
+        )
         return try await worker.submit(work: work)
     }
 
@@ -142,8 +148,8 @@
         // in which case we either wait for new worker or throw error.
         if self.workers.isEmpty {
             switch (self.hasTerminatedWorkers, self.whenAllWorkersTerminated) {
-            case (false, _), // if we never received any workers yet, wait for some to show up.
-                 (true, .awaitNewWorkers):
+            case (false, _),  // if we never received any workers yet, wait for some to show up.
+                (true, .awaitNewWorkers):
                 self.log.log(level: self.logLevel, "Worker pool is empty, waiting for new worker.")
 
                 try await _withClusterCancellableCheckedContinuation(of: Void.self) { cccc in
@@ -193,7 +199,7 @@
             return self.workers.shuffled().first
         case .simpleRoundRobin:
             if self.roundRobinPos >= self.size {
-                self.roundRobinPos = 0 // loop around from zero
+                self.roundRobinPos = 0  // loop around from zero
             }
             let selected = self.workers[self.roundRobinPos]
             self.roundRobinPos = self.workers.index(after: self.roundRobinPos) % self.size
@@ -205,7 +211,7 @@
         self.log.debug("Worker terminated: \(id)", metadata: ["worker": "\(id)"])
         self.workers.remove(WeakLocalRef<Worker>(forRemoval: id))
         self.hasTerminatedWorkers = true
-        self.roundRobinPos = 0 // FIXME: naively reset the round robin counter; we should do better than that
+        self.roundRobinPos = 0  // FIXME: naively reset the round robin counter; we should do better than that
     }
 
     public nonisolated var description: String {
