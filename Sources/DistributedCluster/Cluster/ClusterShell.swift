--- conflicted
+++ resolved
@@ -120,11 +120,7 @@
 
         // 2) Ensure the failure detector knows about this node
         Task {
-<<<<<<< HEAD
-            await self._swimShell?.whenLocal { __secretlyKnownToBeLocal in // TODO(distributed): rename once https://github.com/apple/swift/pull/42098 is implemented
-=======
             await self._swimShell.whenLocal { __secretlyKnownToBeLocal in  // TODO(distributed): rename once https://github.com/apple/swift/pull/42098 is implemented
->>>>>>> c2169dcd
                 __secretlyKnownToBeLocal.monitor(node: associated.handshake.remoteNode)
             }
         }
@@ -367,18 +363,13 @@
 
     private let props: _Props =
         .init()
-<<<<<<< HEAD
-            .supervision(strategy: .escalate) // always escalate failures, if this actor fails we're in big trouble -> terminate the system
-            ._asWellKnown
-
+        .supervision(strategy: .escalate)  // always escalate failures, if this actor fails we're in big trouble -> terminate the system
+        ._asWellKnown
+    
     deinit {
         self.clusterEvents?.clean()
         self._swimShell?.clean()
     }
-=======
-        .supervision(strategy: .escalate)  // always escalate failures, if this actor fails we're in big trouble -> terminate the system
-        ._asWellKnown
->>>>>>> c2169dcd
 }
 
 // ==== ----------------------------------------------------------------------------------------------------------------
