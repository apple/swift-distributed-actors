--- conflicted
+++ resolved
@@ -34,20 +34,12 @@
 
     var behavior: _Behavior<Message> {
         .setup { context in
-<<<<<<< HEAD
             // FIXME: should have a behavior to bridge the async world...
             context.log.info("Initializing discovery: \(self.settings.implementation)")
             // Try to initialise clusterd if needed
             self.settings.initializeClusterd(context.system)
             context.log.info("Initializing discovery, done.")
-
-            self.subscription = self.settings.subscribe(onNext: { result in
-                switch result {
-                case .success(let instances):
-                    context.myself.tell(.listing(Set(instances)))
-                case .failure(let error):
-                    context.log.debug("Service discovery failed: \(error)")
-=======
+            
             self.subscription = self.settings.subscribe(
                 onNext: { result in
                     switch result {
@@ -61,7 +53,6 @@
                     // if for some reason the subscription completes, we also terminate the discovery actor
                     // TODO: would there be cases where we want to reconnect the discovery mechanism instead? (we could handle it here)
                     context.myself.tell(.stop(reason))
->>>>>>> c2169dcd
                 }
             )
 
