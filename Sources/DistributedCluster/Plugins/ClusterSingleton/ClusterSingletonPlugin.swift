--- conflicted
+++ resolved
@@ -34,11 +34,7 @@
     private var actorSystem: ClusterSystem!
 
     public init() {
-<<<<<<< HEAD
         self.actorSystem = nil // 'actorSystem' is filled in later on in Plugin.start()
-=======
-        self.actorSystem = nil  // 'actorSystem' is filled in later on in _Plugin.start()
->>>>>>> c2169dcd
     }
 
     public func proxy<Act>(
