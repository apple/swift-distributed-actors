//===----------------------------------------------------------------------===//
//
// This source file is part of the Swift Distributed Actors open source project
//
// Copyright (c) 2022 Apple Inc. and the Swift Distributed Actors project authors
// Licensed under Apache License v2.0
//
// See LICENSE.txt for license information
// See CONTRIBUTORS.txt for the list of Swift Distributed Actors project authors
//
// SPDX-License-Identifier: Apache-2.0
//
//===----------------------------------------------------------------------===//

import Distributed

/// A dictionary which only weakly retains the
<<<<<<< HEAD
public struct WeakLocalRefDictionary<Act: DistributedActor>: ExpressibleByDictionaryLiteral
    where Act.ID == ClusterSystem.ActorID
{
    var underlying: [ClusterSystem.ActorID: WeakLocalRef<Act>]
=======
public struct WeakActorDictionary<Act: DistributedActor>: ExpressibleByDictionaryLiteral
where Act.ID == ClusterSystem.ActorID {
    var underlying: [ClusterSystem.ActorID: WeakContainer]

    final class WeakContainer {
        weak var actor: Act?

        init(_ actor: Act) {
            self.actor = actor
        }

        //        init(idForRemoval id: ClusterSystem.ActorID) {
        //            self.actor = nil
        //        }
    }
>>>>>>> c2169dcd

    /// Initialize an empty dictionary.
    public init() {
        self.underlying = [:]
    }

    public init(dictionaryLiteral elements: (Act.ID, Act)...) {
        self.underlying = [:]
        self.underlying.reserveCapacity(elements.count)
        for (id, actor) in elements {
            self.underlying[id] = .init(actor)
        }
    }

    /// Insert the passed in actor into the dictionary.
    ///
    /// Note that the dictionary only holds the actor weakly,
    /// so if no other strong references to the actor remain this dictionary
    /// will not contain the actor anymore.
    public mutating func insert(_ actor: Act) {
        self.underlying[actor.id] = WeakLocalRef(actor)
    }

    public mutating func getActor(identifiedBy id: ClusterSystem.ActorID) -> Act? {
        guard let container = underlying[id] else {
            // unknown id
            return nil
        }

        guard let knownActor = container.actor else {
            // the actor was released -- let's remove the container while we're here
            _ = self.removeActor(identifiedBy: id)
            return nil
        }

        return knownActor
    }

    public mutating func removeActor(identifiedBy id: ClusterSystem.ActorID) -> Act? {
        self.underlying.removeValue(forKey: id)?.actor
    }
}

public struct WeakAnyDistributedActorDictionary {
    var underlying: [ClusterSystem.ActorID: WeakDistributedActorContainer]

    final class WeakDistributedActorContainer {
        weak var actor: (any DistributedActor)?

        init<Act: DistributedActor>(_ actor: Act) where Act.ID == ClusterSystem.ActorID {
            self.actor = actor
        }
    }

    public init() {
        self.underlying = [:]
    }

    mutating func removeActor(identifiedBy id: ClusterSystem.ActorID) -> Bool {
        self.underlying.removeValue(forKey: id) != nil
    }

    mutating func insert<Act: DistributedActor>(actor: Act) where Act.ID == ClusterSystem.ActorID {
        self.underlying[actor.id] = .init(actor)
    }

    mutating func get(identifiedBy id: ClusterSystem.ActorID) -> (any DistributedActor)? {
        guard let container = underlying[id] else {
            // unknown id
            return nil
        }

        guard let knownActor = container.actor else {
            // the actor was released -- let's remove the container while we're here
            _ = self.removeActor(identifiedBy: id)
            return nil
        }

        return knownActor
    }
}

/// Distributed actor reference helper which avoids strongly retaining local actors,
/// in order no to accidentally extend their lifetimes. Specifically very useful
/// when designing library code which should NOT keep user-actors alive, and should
/// work with remote and local actors in the same way.
///
/// The reference is *weak* when the actor is **local**,
/// in order to not prevent the actor from being deallocated when all **other**
/// references to it are released.
///
/// The reference is *strong* when referencing a **remote** distributed actor,
/// a strong reference to a remote actor does not necessarily keep it alive,
/// however it allows keeping `weak var` references to remote distributed actors
/// without them being immediately released if they were obtained from a `resolve`
/// call for example -- as by design, no-one else will be retaining them, there
/// is a risk of always observing an immediately released reference.
///
/// Rather than relying on reference counting for remote references, utilize the
/// `LifecycleWatch/watchTermination(of:)` lifecycle monitoring method. This
/// mechanism will invoke an actors ``LifecycleWatch/actorTerminated(_:)` when
/// the remote actor has terminated and we should clean it up locally.
///
/// Generally, the pattern should be to store actor references local-weakly
/// when we "don't want to keep them alive" on behalf of the user, and at the
/// same time always use ``LifecycleMonitoring`` for handling their lifecycle -
/// regardless if the actor is local or remote, lifecycle monitoring behaves
/// in the expected way.
final class WeakLocalRef<Act: DistributedActor>: Hashable where Act.ID == ClusterSystem.ActorID {
    let id: Act.ID

    private weak var weakLocalRef: Act?
    private let strongRemoteRef: Act?

    var actor: Act? {
        self.strongRemoteRef ?? self.weakLocalRef
    }

    init(_ actor: Act) {
        if isDistributedKnownRemote(actor) {
            self.weakLocalRef = nil
            self.strongRemoteRef = actor
        } else {
            self.weakLocalRef = actor
            self.strongRemoteRef = nil
        }
        self.id = actor.id
    }

    init(forRemoval id: ClusterSystem.ActorID) {
        self.weakLocalRef = nil
        self.strongRemoteRef = nil
        self.id = id
    }

    func hash(into hasher: inout Hasher) {
        hasher.combine(self.id)
    }

    static func == (lhs: WeakLocalRef<Act>, rhs: WeakLocalRef<Act>) -> Bool {
        if lhs === rhs {
            return true
        }
        if lhs.id != rhs.id {
            return false
        }
        return true
    }
}

@_silgen_name("swift_distributed_actor_is_remote")
internal func isDistributedKnownRemote(_ actor: AnyObject) -> Bool<|MERGE_RESOLUTION|>--- conflicted
+++ resolved
@@ -15,28 +15,9 @@
 import Distributed
 
 /// A dictionary which only weakly retains the
-<<<<<<< HEAD
 public struct WeakLocalRefDictionary<Act: DistributedActor>: ExpressibleByDictionaryLiteral
-    where Act.ID == ClusterSystem.ActorID
-{
+where Act.ID == ClusterSystem.ActorID {
     var underlying: [ClusterSystem.ActorID: WeakLocalRef<Act>]
-=======
-public struct WeakActorDictionary<Act: DistributedActor>: ExpressibleByDictionaryLiteral
-where Act.ID == ClusterSystem.ActorID {
-    var underlying: [ClusterSystem.ActorID: WeakContainer]
-
-    final class WeakContainer {
-        weak var actor: Act?
-
-        init(_ actor: Act) {
-            self.actor = actor
-        }
-
-        //        init(idForRemoval id: ClusterSystem.ActorID) {
-        //            self.actor = nil
-        //        }
-    }
->>>>>>> c2169dcd
 
     /// Initialize an empty dictionary.
     public init() {
