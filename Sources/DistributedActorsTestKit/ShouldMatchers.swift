--- conflicted
+++ resolved
@@ -376,24 +376,15 @@
     }
 }
 
-<<<<<<< HEAD
-public extension Collection where Element: Equatable {
-    func shouldStartWith<PossiblePrefix>(prefix: PossiblePrefix, file: StaticString = #file, line: UInt = #line, column: UInt = #column)
-=======
 extension Collection where Element: Equatable {
     public func shouldStartWith<PossiblePrefix>(prefix: PossiblePrefix, file: StaticString = #file, line: UInt = #line, column: UInt = #column)
->>>>>>> 41cafad9
         where PossiblePrefix: Collection, Element == PossiblePrefix.Element
     {
         let csInfo = CallSiteInfo(file: file, line: line, column: column, function: #function)
         return TestMatchers(it: self, callSite: csInfo).toStartWith(prefix: prefix)
     }
 
-<<<<<<< HEAD
-    func shouldEndWith<PossibleSuffix>(suffix: PossibleSuffix, file: StaticString = #file, line: UInt = #line, column: UInt = #column)
-=======
     public func shouldEndWith<PossibleSuffix>(suffix: PossibleSuffix, file: StaticString = #file, line: UInt = #line, column: UInt = #column)
->>>>>>> 41cafad9
         where PossibleSuffix: Collection, Element == PossibleSuffix.Element
     {
         let csInfo = CallSiteInfo(file: file, line: line, column: column, function: #function)
