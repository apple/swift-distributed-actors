--- conflicted
+++ resolved
@@ -77,16 +77,13 @@
     with:
       linux_5_9_enabled: false
 
-<<<<<<< HEAD
-  static-sdk:
-    name: Static SDK
-    # Workaround https://github.com/nektos/act/issues/1875
-    uses: apple/swift-nio/.github/workflows/static_sdk.yml@main
-=======
   macos-tests:
     name: macOS tests
     uses: apple/swift-nio/.github/workflows/macos_tests.yml@main
     with:
       runner_pool: general
       build_scheme: swift-distributed-actors-Package
->>>>>>> 0041f6a0
+
+  static-sdk:
+    name: Static SDK
+    uses: apple/swift-nio/.github/workflows/static_sdk.yml@main