name: Main

on:
  push:
    branches: [main]
  schedule:
    - cron: "0 8,20 * * *"

jobs:
  unit-tests:
    name: Unit tests
    uses: apple/swift-nio/.github/workflows/unit_tests.yml@main
    with:
      linux_5_9_enabled: false
      linux_5_10_arguments_override: "--explicit-target-dependency-import-check error"
      linux_6_0_arguments_override: "--explicit-target-dependency-import-check error -Xswiftc -require-explicit-sendable"
      linux_6_1_arguments_override: "--explicit-target-dependency-import-check error -Xswiftc -require-explicit-sendable"
      linux_nightly_6_1_arguments_override: "--explicit-target-dependency-import-check error -Xswiftc -require-explicit-sendable"
      linux_nightly_main_arguments_override: "--explicit-target-dependency-import-check error -Xswiftc -require-explicit-sendable"

  construct-integration-tests-matrix:
    name: Construct integration matrix
    runs-on: ubuntu-latest
    outputs:
      integration-tests-matrix: '${{ steps.generate-matrix.outputs.integration-tests-matrix }}'
    steps:
      - name: Checkout repository
        uses: actions/checkout@v4
        with:
          persist-credentials: false
      - id: generate-matrix
        run: echo "integration-tests-matrix=$(curl -s https://raw.githubusercontent.com/apple/swift-nio/main/scripts/generate_matrix.sh | bash)" >> "$GITHUB_OUTPUT"
        env:
          MATRIX_LINUX_COMMAND: swift package --disable-sandbox multi-node test
          MATRIX_LINUX_5_9_ENABLED: false

  integration-tests:
    name: Integration tests
    needs: construct-integration-tests-matrix
    uses: apple/swift-nio/.github/workflows/swift_test_matrix.yml@main
    with:
      name: "Integration tests"
      matrix_string: '${{ needs.construct-integration-tests-matrix.outputs.integration-tests-matrix }}'

  construct-dining-philosophers-matrix:
    name: Construct dining philosophers matrix
    runs-on: ubuntu-latest
    outputs:
      dining-philosophers-matrix: '${{ steps.generate-matrix.outputs.dining-philosophers-matrix }}'
    steps:
      - name: Checkout repository
        uses: actions/checkout@v4
        with:
          persist-credentials: false
      - id: generate-matrix
        run: echo "dining-philosophers-matrix=$(curl -s https://raw.githubusercontent.com/apple/swift-nio/main/scripts/generate_matrix.sh | bash)" >> "$GITHUB_OUTPUT"
        env:
          MATRIX_LINUX_SETUP_COMMAND: apt-get update -y && apt-get install -yq jq && git config --global --add safe.directory /swift-openapi-runtime
          MATRIX_LINUX_COMMAND: swift run --package-path Samples SampleDiningPhilosophers
          MATRIX_LINUX_5_9_ENABLED: false

  dining-philosophers:
    name: Sample dining philosophers
    needs: construct-dining-philosophers-matrix
    uses: apple/swift-nio/.github/workflows/swift_test_matrix.yml@main
    with:
      name: "Sample dining philosophers"
      matrix_string: '${{ needs.construct-dining-philosophers-matrix.outputs.dining-philosophers-matrix }}'

  cxx-interop:
    name: Cxx interop
    uses: apple/swift-nio/.github/workflows/cxx_interop.yml@main
    with:
      linux_5_9_enabled: false

  macos-tests:
    name: macOS tests
    uses: apple/swift-nio/.github/workflows/macos_tests.yml@main
    with:
<<<<<<< HEAD
      matrix_linux_5_9_enabled: false
      matrix_linux_command: "swift package --disable-sandbox multi-node test"

  static-sdk:
    name: Static SDK
    # Workaround https://github.com/nektos/act/issues/1875
    uses: apple/swift-nio/.github/workflows/static_sdk.yml@main
=======
      build_scheme: swift-distributed-actors-Package
>>>>>>> a81ca2df
<|MERGE_RESOLUTION|>--- conflicted
+++ resolved
@@ -77,14 +77,8 @@
     name: macOS tests
     uses: apple/swift-nio/.github/workflows/macos_tests.yml@main
     with:
-<<<<<<< HEAD
-      matrix_linux_5_9_enabled: false
-      matrix_linux_command: "swift package --disable-sandbox multi-node test"
 
   static-sdk:
     name: Static SDK
     # Workaround https://github.com/nektos/act/issues/1875
-    uses: apple/swift-nio/.github/workflows/static_sdk.yml@main
-=======
-      build_scheme: swift-distributed-actors-Package
->>>>>>> a81ca2df
+    uses: apple/swift-nio/.github/workflows/static_sdk.yml@main